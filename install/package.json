{
    "name": "nodebb",
    "license": "GPL-3.0",
    "description": "NodeBB Forum",
<<<<<<< HEAD
    "version": "2.8.12",
    "homepage": "http://www.nodebb.org",
=======
    "version": "3.0.0-rc.2",
    "homepage": "https://www.nodebb.org",
>>>>>>> d2066f59
    "repository": {
        "type": "git",
        "url": "https://github.com/NodeBB/NodeBB/"
    },
    "main": "app.js",
    "scripts": {
        "start": "node loader.js",
        "lint": "eslint --cache ./nodebb .",
        "test": "nyc --reporter=html --reporter=text-summary mocha",
        "coverage": "nyc report --reporter=text-lcov > ./coverage/lcov.info",
        "coveralls": "nyc report --reporter=text-lcov | coveralls && rm -r coverage"
    },
    "nyc": {
        "exclude": [
            "src/upgrades/*",
            "test/*"
        ]
    },
    "lint-staged": {
        "*.js": [
            "eslint --fix"
        ]
    },
    "dependencies": {
        "@adactive/bootstrap-tagsinput": "0.8.2",
        "@isaacs/ttlcache": "1.2.2",
        "@popperjs/core": "2.11.7",
        "ace-builds": "1.18.0",
        "archiver": "5.3.1",
        "async": "3.2.4",
        "autoprefixer": "10.4.14",
        "bcryptjs": "2.4.3",
        "benchpressjs": "2.5.1",
        "body-parser": "1.20.2",
        "bootbox": "6.0.0",
        "bootstrap": "5.2.3",
        "bootswatch": "5.2.3",
        "chalk": "4.1.2",
        "chart.js": "2.9.4",
        "cli-graph": "3.2.2",
        "clipboard": "2.0.11",
        "colors": "1.4.0",
        "commander": "10.0.1",
        "compare-versions": "5.0.3",
        "compression": "1.7.4",
        "connect-flash": "0.1.1",
        "connect-mongo": "5.0.0",
        "connect-multiparty": "2.2.0",
        "connect-pg-simple": "8.0.0",
        "connect-redis": "7.0.1",
        "cookie-parser": "1.4.6",
        "cron": "2.3.0",
        "cropperjs": "1.5.13",
        "csrf-sync": "4.0.1",
        "daemon": "1.1.0",
        "diff": "5.1.0",
        "esbuild": "0.17.18",
        "express": "4.18.2",
        "express-session": "1.17.3",
        "express-useragent": "1.0.15",
        "file-loader": "6.2.0",
        "fs-extra": "11.1.1",
        "graceful-fs": "4.2.11",
        "helmet": "6.1.5",
        "html-to-text": "9.0.5",
        "ipaddr.js": "2.0.1",
        "jquery": "3.6.4",
        "jquery-deserialize": "2.0.0",
        "jquery-form": "4.3.0",
        "jquery-serializeobject": "1.0.0",
        "jquery-ui": "1.13.2",
        "jsesc": "3.0.2",
        "json2csv": "5.0.7",
        "jsonwebtoken": "9.0.0",
        "less": "4.1.3",
        "lodash": "4.17.21",
        "logrotate-stream": "0.2.9",
        "lru-cache": "9.0.3",
        "material-design-lite": "1.3.0",
        "mime": "3.0.0",
        "mkdirp": "3.0.1",
        "mongodb": "5.2.0",
        "morgan": "1.10.0",
        "mousetrap": "1.6.5",
        "multiparty": "4.2.3",
        "nconf": "0.12.0",
        "nodebb-plugin-2factor": "7.0.5",
        "nodebb-plugin-composer-default": "10.0.48",
        "nodebb-plugin-dbsearch": "6.0.0",
        "nodebb-plugin-emoji": "5.0.6",
        "nodebb-plugin-emoji-android": "4.0.0",
        "nodebb-plugin-markdown": "12.0.2",
        "nodebb-plugin-mentions": "4.1.0",
        "nodebb-plugin-ntfy": "1.0.15",
        "nodebb-plugin-spam-be-gone": "2.0.6",
        "nodebb-rewards-essentials": "0.2.3",
        "nodebb-theme-harmony": "1.0.1",
        "nodebb-theme-lavender": "7.0.9",
        "nodebb-theme-peace": "2.0.19",
        "nodebb-theme-persona": "13.0.56",
        "nodebb-widget-essentials": "7.0.9",
        "nodemailer": "6.9.1",
        "nprogress": "0.2.0",
        "passport": "0.6.0",
        "passport-http-bearer": "1.0.1",
        "passport-local": "1.0.0",
        "pg": "8.10.0",
        "pg-cursor": "2.9.0",
        "postcss": "8.4.23",
        "postcss-clean": "1.2.0",
        "progress-webpack-plugin": "1.0.16",
        "prompt": "1.3.0",
        "ioredis": "5.3.2",
        "request": "2.88.2",
        "request-promise-native": "1.0.9",
        "rimraf": "5.0.0",
        "rss": "1.2.2",
        "rtlcss": "4.1.0",
        "sanitize-html": "2.10.0",
        "sass": "1.62.0",
        "semver": "7.5.0",
        "serve-favicon": "2.5.0",
        "sharp": "0.32.0",
        "sitemap": "7.1.1",
        "slideout": "1.0.1",
        "socket.io": "4.6.1",
        "socket.io-client": "4.6.1",
        "@socket.io/redis-adapter": "8.1.0",
        "sortablejs": "1.15.0",
        "spdx-license-list": "6.6.0",
        "spider-detector": "2.0.0",
        "terser-webpack-plugin": "5.3.7",
        "textcomplete": "0.18.2",
        "textcomplete.contenteditable": "0.1.1",
        "timeago": "1.6.7",
        "tinycon": "0.6.8",
        "toobusy-js": "0.5.1",
        "validator": "13.9.0",
        "webpack": "5.79.0",
        "webpack-merge": "5.8.0",
        "winston": "3.8.2",
        "xml": "1.0.1",
        "xregexp": "5.1.1",
        "yargs": "17.7.1",
        "zxcvbn": "4.4.2"
    },
    "devDependencies": {
        "@apidevtools/swagger-parser": "10.1.0",
        "@commitlint/cli": "17.5.1",
        "@commitlint/config-angular": "17.4.4",
        "coveralls": "3.1.1",
        "eslint": "8.39.0",
        "eslint-config-nodebb": "0.2.1",
        "eslint-plugin-import": "2.27.5",
        "grunt": "1.6.1",
        "grunt-contrib-watch": "1.1.0",
        "husky": "8.0.3",
        "jsdom": "21.1.1",
        "lint-staged": "13.2.1",
        "mocha": "10.2.0",
        "mocha-lcov-reporter": "1.3.0",
        "mockdate": "3.0.5",
        "nyc": "15.1.0",
        "smtp-server": "3.11.0"
    },
    "optionalDependencies": {
        "sass-embedded": "1.62.0"
    },
    "resolutions": {
        "*/jquery": "3.6.4"
    },
    "bugs": {
        "url": "https://github.com/NodeBB/NodeBB/issues"
    },
    "engines": {
        "node": ">=12"
    },
    "maintainers": [
        {
            "name": "Julian Lam",
            "email": "julian@nodebb.org",
            "url": "https://github.com/julianlam"
        },
        {
            "name": "Barış Soner Uşaklı",
            "email": "baris@nodebb.org",
            "url": "https://github.com/barisusakli"
        }
    ]
}<|MERGE_RESOLUTION|>--- conflicted
+++ resolved
@@ -2,13 +2,8 @@
     "name": "nodebb",
     "license": "GPL-3.0",
     "description": "NodeBB Forum",
-<<<<<<< HEAD
-    "version": "2.8.12",
-    "homepage": "http://www.nodebb.org",
-=======
     "version": "3.0.0-rc.2",
     "homepage": "https://www.nodebb.org",
->>>>>>> d2066f59
     "repository": {
         "type": "git",
         "url": "https://github.com/NodeBB/NodeBB/"
