--- conflicted
+++ resolved
@@ -58,11 +58,7 @@
         "csurf": "1.11.0",
         "daemon": "1.1.0",
         "diff": "5.1.0",
-<<<<<<< HEAD
-        "esbuild": "0.16.12",
-=======
         "esbuild": "0.16.13",
->>>>>>> 8f83f790
         "express": "4.18.2",
         "express-session": "1.17.3",
         "express-useragent": "1.0.15",
