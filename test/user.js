'use strict';

var assert = require('assert');
var async = require('async');
var path = require('path');
var nconf = require('nconf');
var request = require('request');

var db = require('./mocks/databasemock');
var User = require('../src/user');
var Topics = require('../src/topics');
var Categories = require('../src/categories');
var Meta = require('../src/meta');
var Password = require('../src/password');
var groups = require('../src/groups');
var helpers = require('./helpers');
var meta = require('../src/meta');
var plugins = require('../src/plugins');

describe('User', function () {
	var userData;
	var testUid;
	var testCid;

	before(function (done) {
		groups.resetCache();

		Categories.create({
			name: 'Test Category',
			description: 'A test',
			order: 1,
		}, function (err, categoryObj) {
			if (err) {
				return done(err);
			}

			testCid = categoryObj.cid;
			done();
		});
	});

	beforeEach(function () {
		userData = {
			username: 'John Smith',
			fullname: 'John Smith McNamara',
			password: 'swordfish',
			email: 'john@example.com',
			callback: undefined,
		};
	});


	describe('.create(), when created', function () {
		it('should be created properly', function (done) {
			User.create({ username: userData.username, password: userData.password, email: userData.email }, function (error, userId) {
				assert.equal(error, null, 'was created with error');
				assert.ok(userId);

				testUid = userId;
				done();
			});
		});

		it('should have a valid email, if using an email', function (done) {
			User.create({ username: userData.username, password: userData.password, email: 'fakeMail' }, function (err) {
				assert(err);
				assert.equal(err.message, '[[error:invalid-email]]');
				done();
			});
		});
	});

	describe('.isModerator()', function () {
		it('should return false', function (done) {
			User.isModerator(testUid, testCid, function (err, isModerator) {
				assert.equal(err, null);
				assert.equal(isModerator, false);
				done();
			});
		});

		it('should return two false results', function (done) {
			User.isModerator([testUid, testUid], testCid, function (err, isModerator) {
				assert.equal(err, null);
				assert.equal(isModerator[0], false);
				assert.equal(isModerator[1], false);
				done();
			});
		});

		it('should return two false results', function (done) {
			User.isModerator(testUid, [testCid, testCid], function (err, isModerator) {
				assert.equal(err, null);
				assert.equal(isModerator[0], false);
				assert.equal(isModerator[1], false);
				done();
			});
		});
	});

	describe('.isReadyToPost()', function () {
		it('should error when a user makes two posts in quick succession', function (done) {
			Meta.config = Meta.config || {};
			Meta.config.postDelay = '10';

			async.series([
				async.apply(Topics.post, {
					uid: testUid,
					title: 'Topic 1',
					content: 'lorem ipsum',
					cid: testCid,
				}),
				async.apply(Topics.post, {
					uid: testUid,
					title: 'Topic 2',
					content: 'lorem ipsum',
					cid: testCid,
				}),
			], function (err) {
				assert(err);
				done();
			});
		});

		it('should allow a post if the last post time is > 10 seconds', function (done) {
			User.setUserField(testUid, 'lastposttime', +new Date() - (11 * 1000), function () {
				Topics.post({
					uid: testUid,
					title: 'Topic 3',
					content: 'lorem ipsum',
					cid: testCid,
				}, function (err) {
					assert.ifError(err);
					done();
				});
			});
		});

		it('should error when a new user posts if the last post time is 10 < 30 seconds', function (done) {
			Meta.config.newbiePostDelay = 30;
			Meta.config.newbiePostDelayThreshold = 3;

			User.setUserField(testUid, 'lastposttime', +new Date() - (20 * 1000), function () {
				Topics.post({
					uid: testUid,
					title: 'Topic 4',
					content: 'lorem ipsum',
					cid: testCid,
				}, function (err) {
					assert(err);
					done();
				});
			});
		});

		it('should not error if a non-newbie user posts if the last post time is 10 < 30 seconds', function (done) {
			User.setUserFields(testUid, {
				lastposttime: +new Date() - (20 * 1000),
				reputation: 10,
			}, function () {
				Topics.post({
					uid: testUid,
					title: 'Topic 5',
					content: 'lorem ipsum',
					cid: testCid,
				}, function (err) {
					assert.ifError(err);
					done();
				});
			});
		});
	});

	describe('.search()', function () {
		var socketUser = require('../src/socket.io/user');
		it('should return an object containing an array of matching users', function (done) {
			User.search({ query: 'john' }, function (err, searchData) {
				assert.ifError(err);
				assert.equal(Array.isArray(searchData.users) && searchData.users.length > 0, true);
				assert.equal(searchData.users[0].username, 'John Smith');
				done();
			});
		});

		it('should search user', function (done) {
			socketUser.search({ uid: testUid }, { query: 'john' }, function (err, searchData) {
				assert.ifError(err);
				assert.equal(searchData.users[0].username, 'John Smith');
				done();
			});
		});

		it('should error for guest', function (done) {
			Meta.config.allowGuestUserSearching = 0;
			socketUser.search({ uid: 0 }, { query: 'john' }, function (err) {
				assert.equal(err.message, '[[error:not-logged-in]]');
				Meta.config.allowGuestUserSearching = 1;
				done();
			});
		});

		it('should error with invalid data', function (done) {
			socketUser.search({ uid: testUid }, null, function (err) {
				assert.equal(err.message, '[[error:invalid-data]]');
				done();
			});
		});
	});

	describe('.delete()', function () {
		var uid;
		before(function (done) {
			User.create({ username: 'usertodelete', password: '123456', email: 'delete@me.com' }, function (err, newUid) {
				assert.ifError(err);
				uid = newUid;
				done();
			});
		});

		it('should delete a user account', function (done) {
			User.delete(1, uid, function (err) {
				assert.ifError(err);
				User.existsBySlug('usertodelete', function (err, exists) {
					assert.ifError(err);
					assert.equal(exists, false);
					done();
				});
			});
		});
	});

	describe('passwordReset', function () {
		var uid;
		var code;
		before(function (done) {
			User.create({ username: 'resetuser', password: '123456', email: 'reset@me.com' }, function (err, newUid) {
				assert.ifError(err);
				uid = newUid;
				done();
			});
		});

		it('.generate() should generate a new reset code', function (done) {
			User.reset.generate(uid, function (err, _code) {
				assert.ifError(err);
				assert(_code);

				code = _code;
				done();
			});
		});

		it('.validate() should ensure that this new code is valid', function (done) {
			User.reset.validate(code, function (err, valid) {
				assert.ifError(err);
				assert.strictEqual(valid, true);
				done();
			});
		});

		it('.validate() should correctly identify an invalid code', function (done) {
			User.reset.validate(code + 'abcdef', function (err, valid) {
				assert.ifError(err);
				assert.strictEqual(valid, false);
				done();
			});
		});

		it('.send() should create a new reset code and reset password', function (done) {
			User.reset.send('reset@me.com', function (err, code) {
				if (err) {
					console.log(err);
				}
				done();
			});
		});

		it('.commit() should update the user\'s password', function (done) {
			User.reset.commit(code, 'newpassword', function (err) {
				assert.ifError(err);

				db.getObjectField('user:' + uid, 'password', function (err, newPassword) {
					assert.ifError(err);
					Password.compare('newpassword', newPassword, function (err, match) {
						assert.ifError(err);
						assert(match);
						done();
					});
				});
			});
		});
	});

	describe('hash methods', function () {
		it('should return uid from email', function (done) {
			User.getUidByEmail('john@example.com', function (err, uid) {
				assert.ifError(err);
				assert.equal(parseInt(uid, 10), parseInt(testUid, 10));
				done();
			});
		});

		it('should return uid from username', function (done) {
			User.getUidByUsername('John Smith', function (err, uid) {
				assert.ifError(err);
				assert.equal(parseInt(uid, 10), parseInt(testUid, 10));
				done();
			});
		});

		it('should return uid from userslug', function (done) {
			User.getUidByUserslug('john-smith', function (err, uid) {
				assert.ifError(err);
				assert.equal(parseInt(uid, 10), parseInt(testUid, 10));
				done();
			});
		});
	});

	describe('not logged in', function () {
		var jar;
		var io;
		before(function (done) {
			helpers.initSocketIO(function (err, _jar, _io) {
				assert.ifError(err);
				jar = _jar;
				io = _io;
				done();
			});
		});

		it('should return error if not logged in', function (done) {
			io.emit('user.updateProfile', {}, function (err) {
				assert.equal(err.message, '[[error:invalid-uid]]');
				done();
			});
		});
	});

	describe('profile methods', function () {
		var uid;
		var jar;
		var io;

		before(function (done) {
			User.create({ username: 'updateprofile', email: 'update@me.com', password: '123456' }, function (err, newUid) {
				assert.ifError(err);
				uid = newUid;
				helpers.loginUser('updateprofile', '123456', function (err, _jar, _io) {
					assert.ifError(err);
					jar = _jar;
					io = _io;
					done();
				});
			});
		});

		it('should return error if data is invalid', function (done) {
			io.emit('user.updateProfile', null, function (err) {
				assert.equal(err.message, '[[error:invalid-data]]');
				done();
			});
		});

		it('should return error if data is missing uid', function (done) {
			io.emit('user.updateProfile', { username: 'bip', email: 'bop' }, function (err) {
				assert.equal(err.message, '[[error:invalid-data]]');
				done();
			});
		});

		it('should update a user\'s profile', function (done) {
			var data = {
				uid: uid,
				username: 'updatedUserName',
				email: 'updatedEmail@me.com',
				fullname: 'updatedFullname',
				website: 'http://nodebb.org',
				location: 'izmir',
				groupTitle: 'testGroup',
				birthday: '01/01/1980',
				signature: 'nodebb is good',
			};
			io.emit('user.updateProfile', data, function (err, result) {
				assert.ifError(err);

				assert.equal(result.username, 'updatedUserName');
				assert.equal(result.userslug, 'updatedusername');
				assert.equal(result.email, 'updatedEmail@me.com');

				db.getObject('user:' + uid, function (err, userData) {
					assert.ifError(err);
					Object.keys(data).forEach(function (key) {
						assert.equal(data[key], userData[key]);
					});
					done();
				});
			});
		});

		it('should change a user\'s password', function (done) {
			this.timeout(20000);
			io.emit('user.changePassword', { uid: uid, newPassword: '654321', currentPassword: '123456' }, function (err) {
				assert.ifError(err);
				User.isPasswordCorrect(uid, '654321', function (err, correct) {
					assert.ifError(err);
					assert(correct);
					done();
				});
			});
		});

		it('should change username', function (done) {
			io.emit('user.changeUsernameEmail', { uid: uid, username: 'updatedAgain', password: '654321' }, function (err) {
				assert.ifError(err);
				db.getObjectField('user:' + uid, 'username', function (err, username) {
					assert.ifError(err);
					assert.equal(username, 'updatedAgain');
					done();
				});
			});
		});

		it('should change email', function (done) {
			io.emit('user.changeUsernameEmail', { uid: uid, email: 'updatedAgain@me.com', password: '654321' }, function (err) {
				assert.ifError(err);
				db.getObjectField('user:' + uid, 'email', function (err, email) {
					assert.ifError(err);
					assert.equal(email, 'updatedAgain@me.com');
					done();
				});
			});
		});

		it('should update cover image', function (done) {
			var imageData = 'data:image/png;base64,iVBORw0KGgoAAAANSUhEUgAAABwAAAAgCAYAAAABtRhCAAAACXBIWXMAAC4jAAAuIwF4pT92AAAKT2lDQ1BQaG90b3Nob3AgSUNDIHByb2ZpbGUAAHjanVNnVFPpFj333vRCS4iAlEtvUhUIIFJCi4AUkSYqIQkQSoghodkVUcERRUUEG8igiAOOjoCMFVEsDIoK2AfkIaKOg6OIisr74Xuja9a89+bN/rXXPues852zzwfACAyWSDNRNYAMqUIeEeCDx8TG4eQuQIEKJHAAEAizZCFz/SMBAPh+PDwrIsAHvgABeNMLCADATZvAMByH/w/qQplcAYCEAcB0kThLCIAUAEB6jkKmAEBGAYCdmCZTAKAEAGDLY2LjAFAtAGAnf+bTAICd+Jl7AQBblCEVAaCRACATZYhEAGg7AKzPVopFAFgwABRmS8Q5ANgtADBJV2ZIALC3AMDOEAuyAAgMADBRiIUpAAR7AGDIIyN4AISZABRG8lc88SuuEOcqAAB4mbI8uSQ5RYFbCC1xB1dXLh4ozkkXKxQ2YQJhmkAuwnmZGTKBNA/g88wAAKCRFRHgg/P9eM4Ors7ONo62Dl8t6r8G/yJiYuP+5c+rcEAAAOF0ftH+LC+zGoA7BoBt/qIl7gRoXgugdfeLZrIPQLUAoOnaV/Nw+H48PEWhkLnZ2eXk5NhKxEJbYcpXff5nwl/AV/1s+X48/Pf14L7iJIEyXYFHBPjgwsz0TKUcz5IJhGLc5o9H/LcL//wd0yLESWK5WCoU41EScY5EmozzMqUiiUKSKcUl0v9k4t8s+wM+3zUAsGo+AXuRLahdYwP2SycQWHTA4vcAAPK7b8HUKAgDgGiD4c93/+8//UegJQCAZkmScQAAXkQkLlTKsz/HCAAARKCBKrBBG/TBGCzABhzBBdzBC/xgNoRCJMTCQhBCCmSAHHJgKayCQiiGzbAdKmAv1EAdNMBRaIaTcA4uwlW4Dj1wD/phCJ7BKLyBCQRByAgTYSHaiAFiilgjjggXmYX4IcFIBBKLJCDJiBRRIkuRNUgxUopUIFVIHfI9cgI5h1xGupE7yAAygvyGvEcxlIGyUT3UDLVDuag3GoRGogvQZHQxmo8WoJvQcrQaPYw2oefQq2gP2o8+Q8cwwOgYBzPEbDAuxsNCsTgsCZNjy7EirAyrxhqwVqwDu4n1Y8+xdwQSgUXACTYEd0IgYR5BSFhMWE7YSKggHCQ0EdoJNwkDhFHCJyKTqEu0JroR+cQYYjIxh1hILCPWEo8TLxB7iEPENyQSiUMyJ7mQAkmxpFTSEtJG0m5SI+ksqZs0SBojk8naZGuyBzmULCAryIXkneTD5DPkG+Qh8lsKnWJAcaT4U+IoUspqShnlEOU05QZlmDJBVaOaUt2ooVQRNY9aQq2htlKvUYeoEzR1mjnNgxZJS6WtopXTGmgXaPdpr+h0uhHdlR5Ol9BX0svpR+iX6AP0dwwNhhWDx4hnKBmbGAcYZxl3GK+YTKYZ04sZx1QwNzHrmOeZD5lvVVgqtip8FZHKCpVKlSaVGyovVKmqpqreqgtV81XLVI+pXlN9rkZVM1PjqQnUlqtVqp1Q61MbU2epO6iHqmeob1Q/pH5Z/YkGWcNMw09DpFGgsV/jvMYgC2MZs3gsIWsNq4Z1gTXEJrHN2Xx2KruY/R27iz2qqaE5QzNKM1ezUvOUZj8H45hx+Jx0TgnnKKeX836K3hTvKeIpG6Y0TLkxZVxrqpaXllirSKtRq0frvTau7aedpr1Fu1n7gQ5Bx0onXCdHZ4/OBZ3nU9lT3acKpxZNPTr1ri6qa6UbobtEd79up+6Ynr5egJ5Mb6feeb3n+hx9L/1U/W36p/VHDFgGswwkBtsMzhg8xTVxbzwdL8fb8VFDXcNAQ6VhlWGX4YSRudE8o9VGjUYPjGnGXOMk423GbcajJgYmISZLTepN7ppSTbmmKaY7TDtMx83MzaLN1pk1mz0x1zLnm+eb15vft2BaeFostqi2uGVJsuRaplnutrxuhVo5WaVYVVpds0atna0l1rutu6cRp7lOk06rntZnw7Dxtsm2qbcZsOXYBtuutm22fWFnYhdnt8Wuw+6TvZN9un2N/T0HDYfZDqsdWh1+c7RyFDpWOt6azpzuP33F9JbpL2dYzxDP2DPjthPLKcRpnVOb00dnF2e5c4PziIuJS4LLLpc+Lpsbxt3IveRKdPVxXeF60vWdm7Obwu2o26/uNu5p7ofcn8w0nymeWTNz0MPIQ+BR5dE/C5+VMGvfrH5PQ0+BZ7XnIy9jL5FXrdewt6V3qvdh7xc+9j5yn+M+4zw33jLeWV/MN8C3yLfLT8Nvnl+F30N/I/9k/3r/0QCngCUBZwOJgUGBWwL7+Hp8Ib+OPzrbZfay2e1BjKC5QRVBj4KtguXBrSFoyOyQrSH355jOkc5pDoVQfujW0Adh5mGLw34MJ4WHhVeGP45wiFga0TGXNXfR3ENz30T6RJZE3ptnMU85ry1KNSo+qi5qPNo3ujS6P8YuZlnM1VidWElsSxw5LiquNm5svt/87fOH4p3iC+N7F5gvyF1weaHOwvSFpxapLhIsOpZATIhOOJTwQRAqqBaMJfITdyWOCnnCHcJnIi/RNtGI2ENcKh5O8kgqTXqS7JG8NXkkxTOlLOW5hCepkLxMDUzdmzqeFpp2IG0yPTq9MYOSkZBxQqohTZO2Z+pn5mZ2y6xlhbL+xW6Lty8elQfJa7OQrAVZLQq2QqboVFoo1yoHsmdlV2a/zYnKOZarnivN7cyzytuQN5zvn//tEsIS4ZK2pYZLVy0dWOa9rGo5sjxxedsK4xUFK4ZWBqw8uIq2Km3VT6vtV5eufr0mek1rgV7ByoLBtQFr6wtVCuWFfevc1+1dT1gvWd+1YfqGnRs+FYmKrhTbF5cVf9go3HjlG4dvyr+Z3JS0qavEuWTPZtJm6ebeLZ5bDpaql+aXDm4N2dq0Dd9WtO319kXbL5fNKNu7g7ZDuaO/PLi8ZafJzs07P1SkVPRU+lQ27tLdtWHX+G7R7ht7vPY07NXbW7z3/T7JvttVAVVN1WbVZftJ+7P3P66Jqun4lvttXa1ObXHtxwPSA/0HIw6217nU1R3SPVRSj9Yr60cOxx++/p3vdy0NNg1VjZzG4iNwRHnk6fcJ3/ceDTradox7rOEH0x92HWcdL2pCmvKaRptTmvtbYlu6T8w+0dbq3nr8R9sfD5w0PFl5SvNUyWna6YLTk2fyz4ydlZ19fi753GDborZ752PO32oPb++6EHTh0kX/i+c7vDvOXPK4dPKy2+UTV7hXmq86X23qdOo8/pPTT8e7nLuarrlca7nuer21e2b36RueN87d9L158Rb/1tWeOT3dvfN6b/fF9/XfFt1+cif9zsu72Xcn7q28T7xf9EDtQdlD3YfVP1v+3Njv3H9qwHeg89HcR/cGhYPP/pH1jw9DBY+Zj8uGDYbrnjg+OTniP3L96fynQ89kzyaeF/6i/suuFxYvfvjV69fO0ZjRoZfyl5O/bXyl/erA6xmv28bCxh6+yXgzMV70VvvtwXfcdx3vo98PT+R8IH8o/2j5sfVT0Kf7kxmTk/8EA5jz/GMzLdsAAAAgY0hSTQAAeiUAAICDAAD5/wAAgOkAAHUwAADqYAAAOpgAABdvkl/FRgAACcJJREFUeNqMl9tvnNV6xn/f+s5z8DCeg88Zj+NYdhJH4KShFoJAIkzVphLVJnsDaiV6gUKaC2qQUFVATbnoValAakuQYKMqBKUUJCgI9XBBSmOROMqGoCStHbA9sWM7nrFn/I3n9B17kcwoabfarj9gvet53+d9nmdJAwMDAAgh8DyPtbU1XNfFMAwkScK2bTzPw/M8dF1/SAhxKAiCxxVF2aeqqqTr+q+Af+7o6Ch0d3f/69TU1KwkSRiGwbFjx3jmmWd47rnn+OGHH1BVFYX/5QRBkPQ87xeSJP22YRi/oapqStM0PM/D931kWSYIgnHf98cXFxepVqtomjZt2/Zf2bb990EQ4Pv+PXfeU1CSpGYhfN9/TgjxQTQaJQgCwuEwQRBQKpUwDAPTNPF9n0ajAYDv+8zPzzM+Pr6/Wq2eqdVqfxOJRA6Zpnn57hrivyEC0IQQZ4Mg+MAwDCKRCJIkUa/XEUIQi8XQNI1QKIQkSQghUBQFIQSmaTI7OwtAuVxOTE9Pfzc9Pf27lUqlBUgulUoUi0VKpRKqqg4EQfAfiqLsDIfDAC0E4XCYaDSKEALXdalUKvfM1/d9hBBYlkUul2N4eJi3335bcl33mW+++aaUz+cvSJKE8uKLL6JpGo7j8Omnn/7d+vp6sr+/HyEEjuMgyzKu6yJJEsViEVVV8TyPjY2NVisV5fZkTNMkkUhw8+ZN6vU6Kysr7Nmzh9OnT7/12GOPDS8sLByT7rQR4A9XV1d/+cILLzA9PU0kEmF4eBhFUTh//jyWZaHrOkII0uk0jUaDWq1GJpOhWCyysrLC1tYWnuehqir79+9H13W6urp48803+f7773n++ef/4G7S/H4ikUCSJNbX11trcuvWLcrlMrIs4zgODzzwABMTE/i+T7lcpq2tjUqlwubmJrZts7y8jBCCkZERGo0G2WyWkydPkkql6Onp+eMmwihwc3JyMvrWW2+RTCYBcF0XWZbRdZ3l5WX27NnD008/TSwWQ1VVyuVy63GhUIhEIkEqlcJxHCzLIhaLMTQ0xJkzZ7Btm3379lmS53kIIczZ2dnFsbGxRK1Wo729HQDP8zAMg5WVFXp7e5mcnKSzs5N8Po/rutTrdVzXbQmHrutEo1FM00RVVXp7e0kkEgRBwMWLF9F1vaxUq1UikUjtlVdeuV6pVBJ9fX3Ytn2bwrLMysoKXV1dTE5OkslksCwLTdMwDANVVdnY2CAIApLJJJFIBMdxiMfj7Nq1C1VViUajLQCvvvrqkhKJRJiZmfmdb7/99jeTySSyLLfWodFoEAqFOH78OLt37yaXy2GaJoqisLy8zNTUFFevXiUIAtrb29m5cyePPPJIa+cymQz1eh2A0dFRCoXCsgIwNTW1J5/P093dTbFYRJZlJEmiWq1y4MABxsbGqNVqhEIh6vU6QRBQLpcxDIPh4WE8z2NxcZFTp05x7tw5Xn755ZY6dXZ2tliZzWa/EwD1ev3RsbExxsfHSafTVCoVGo0Gqqqya9cuIpEIQgh832dtbY3FxUUA+vr62LZtG2NjYxw5coTDhw+ztLTEyZMnuXr1KoVC4R4d3bt375R84sQJEY/H/2Jubq7N9326urqwbZt6vY5pmhw5coS+vr4W9YvFIrdu3WJqagohBFeuXOHcuXOtue7evRtN01rtfO+991haWmJkZGQrkUi8JIC9iqL0BkFAIpFACMETTzxBV1cXiUSC7u5uHMfB8zyCIMA0TeLxONlsFlmW8X2fwcFBHMdhfn6eer1Oe3s7Dz30EBMTE1y6dImjR49y6tSppR07dqwrjuM8+OWXXzI0NMTly5e5du0aQ0NDTExMkMvlCIKAIAhaIh2LxQiHw0QiEfL5POl0mlqtRq1Wo6OjA8uykGWZdDrN0tISvb29vPPOOzz++OPk83lELpf7rXfffRfDMOjo6MBxHEqlEocOHWLHjh00Gg0kSULTNIS4bS6qqhKPxxkaGmJ4eJjR0VH279/PwMAA27dvJ5vN4vs+X331FR9//DGzs7OEQiE++eQTlPb29keuX7/OtWvXOH78ONVqlZs3b9LW1kYmk8F13dZeCiGQJAnXdRFCYBgGsiwjhMC2bQqFAkEQoOs6P/74Iw8++CCDg4Pous6xY8f47LPPkIIguDo2Nrbzxo0bfPjhh9i2zczMTHNvcF2XpsZalkWj0cB1Xe4o1O3YoCisra3x008/EY/H6erqAuDAgQNEIhGCIODQoUP/ubCwMCKAjx599FHW19f56KOP6OjooFgsks/niUajKIqCbds4joMQAiFESxxs226xd2Zmhng8Tl9fH67r0mg0sG2bbDZLpVIhl8vd5gHwtysrKy8Dcdd1mZubo6enh1gsRrVabZlrk6VND/R9n3q9TqVSQdd1QqEQi4uLnD9/nlKpxODgIHv37gXAcRyCICiFQiHEzp07i1988cUfKYpCIpHANE22b9/eUhNFUVotDIKghc7zPCzLolKpsLW1RVtbG0EQ4DgOmqbR09NDM1qUSiWAPwdQ7ujjmf7+/kQymfxrSZJQVZWtra2WG+i63iKH53m4rku1WqVcLmNZFu3t7S2x7+/vJ51O89prr7VYfenSpcPAP1UqFeSHH36YeDxOKpW6eP/9988Bv9d09nw+T7VapVKptJjZnE2tVmNtbY1cLke5XGZra4vNzU16enp49tlnGRgYaD7iTxqNxgexWIzDhw+jNEPQHV87NT8/f+PChQtnR0ZGqFarrUVuOsDds2u2b2FhgVQqRSQSYWFhgStXrtDf308ymcwBf3nw4EEOHjx4O5c2lURVVRzHYXp6+t8uX7785IULFz7LZDLous59991HOBy+h31N9xgdHSWTyVCtVhkaGmLfvn1MT08zPz/PzMzM6c8//9xr+uE9QViWZer1OhsbGxiG8fns7OzPc7ncx729vXR3d1OpVNi2bRuhUAhZljEMA9/3sW0bVVVZWlri4sWLjI+P8/rrr/P111/z5JNPXrIs69cn76ZeGoaBpmm0tbX9Q6FQeHhubu7fC4UCkUiE1dVVstks8Xgc0zSRZZlGo9ESAdM02djYoNFo8MYbb2BZ1mYoFOKuZPjr/xZBEHCHred83x/b3Nz8l/X19aRlWWxsbNDZ2cnw8DDhcBjf96lWq/T09HD06FGeeuopXnrpJc6ePUs6nb4hhPi/C959ZFn+TtO0lG3bJ0ql0p85jsPW1haFQoG2tjYkSWpF/Uwmw9raGu+//z7A977vX2+GrP93wSZiTdNOGIbxy3K5/DPHcfYXCoVe27Yzpmm2m6bppVKp/Orqqnv69OmoZVn/mEwm/9TzvP9x138NAMpJ4VFTBr6SAAAAAElFTkSuQmCC';
			var position = '50.0301% 19.2464%';
			io.emit('user.updateCover', { uid: uid, imageData: imageData, position: position }, function (err, result) {
				assert.ifError(err);
				assert(result.url);
				db.getObjectFields('user:' + uid, ['cover:url', 'cover:position'], function (err, data) {
					assert.ifError(err);
					assert.equal(data['cover:url'], result.url);
					assert.equal(data['cover:position'], position);
					done();
				});
			});
		});

		it('should upload cropped profile picture', function (done) {
			var imageData = 'data:image/png;base64,iVBORw0KGgoAAAANSUhEUgAAABwAAAAgCAYAAAABtRhCAAAACXBIWXMAAC4jAAAuIwF4pT92AAAKT2lDQ1BQaG90b3Nob3AgSUNDIHByb2ZpbGUAAHjanVNnVFPpFj333vRCS4iAlEtvUhUIIFJCi4AUkSYqIQkQSoghodkVUcERRUUEG8igiAOOjoCMFVEsDIoK2AfkIaKOg6OIisr74Xuja9a89+bN/rXXPues852zzwfACAyWSDNRNYAMqUIeEeCDx8TG4eQuQIEKJHAAEAizZCFz/SMBAPh+PDwrIsAHvgABeNMLCADATZvAMByH/w/qQplcAYCEAcB0kThLCIAUAEB6jkKmAEBGAYCdmCZTAKAEAGDLY2LjAFAtAGAnf+bTAICd+Jl7AQBblCEVAaCRACATZYhEAGg7AKzPVopFAFgwABRmS8Q5ANgtADBJV2ZIALC3AMDOEAuyAAgMADBRiIUpAAR7AGDIIyN4AISZABRG8lc88SuuEOcqAAB4mbI8uSQ5RYFbCC1xB1dXLh4ozkkXKxQ2YQJhmkAuwnmZGTKBNA/g88wAAKCRFRHgg/P9eM4Ors7ONo62Dl8t6r8G/yJiYuP+5c+rcEAAAOF0ftH+LC+zGoA7BoBt/qIl7gRoXgugdfeLZrIPQLUAoOnaV/Nw+H48PEWhkLnZ2eXk5NhKxEJbYcpXff5nwl/AV/1s+X48/Pf14L7iJIEyXYFHBPjgwsz0TKUcz5IJhGLc5o9H/LcL//wd0yLESWK5WCoU41EScY5EmozzMqUiiUKSKcUl0v9k4t8s+wM+3zUAsGo+AXuRLahdYwP2SycQWHTA4vcAAPK7b8HUKAgDgGiD4c93/+8//UegJQCAZkmScQAAXkQkLlTKsz/HCAAARKCBKrBBG/TBGCzABhzBBdzBC/xgNoRCJMTCQhBCCmSAHHJgKayCQiiGzbAdKmAv1EAdNMBRaIaTcA4uwlW4Dj1wD/phCJ7BKLyBCQRByAgTYSHaiAFiilgjjggXmYX4IcFIBBKLJCDJiBRRIkuRNUgxUopUIFVIHfI9cgI5h1xGupE7yAAygvyGvEcxlIGyUT3UDLVDuag3GoRGogvQZHQxmo8WoJvQcrQaPYw2oefQq2gP2o8+Q8cwwOgYBzPEbDAuxsNCsTgsCZNjy7EirAyrxhqwVqwDu4n1Y8+xdwQSgUXACTYEd0IgYR5BSFhMWE7YSKggHCQ0EdoJNwkDhFHCJyKTqEu0JroR+cQYYjIxh1hILCPWEo8TLxB7iEPENyQSiUMyJ7mQAkmxpFTSEtJG0m5SI+ksqZs0SBojk8naZGuyBzmULCAryIXkneTD5DPkG+Qh8lsKnWJAcaT4U+IoUspqShnlEOU05QZlmDJBVaOaUt2ooVQRNY9aQq2htlKvUYeoEzR1mjnNgxZJS6WtopXTGmgXaPdpr+h0uhHdlR5Ol9BX0svpR+iX6AP0dwwNhhWDx4hnKBmbGAcYZxl3GK+YTKYZ04sZx1QwNzHrmOeZD5lvVVgqtip8FZHKCpVKlSaVGyovVKmqpqreqgtV81XLVI+pXlN9rkZVM1PjqQnUlqtVqp1Q61MbU2epO6iHqmeob1Q/pH5Z/YkGWcNMw09DpFGgsV/jvMYgC2MZs3gsIWsNq4Z1gTXEJrHN2Xx2KruY/R27iz2qqaE5QzNKM1ezUvOUZj8H45hx+Jx0TgnnKKeX836K3hTvKeIpG6Y0TLkxZVxrqpaXllirSKtRq0frvTau7aedpr1Fu1n7gQ5Bx0onXCdHZ4/OBZ3nU9lT3acKpxZNPTr1ri6qa6UbobtEd79up+6Ynr5egJ5Mb6feeb3n+hx9L/1U/W36p/VHDFgGswwkBtsMzhg8xTVxbzwdL8fb8VFDXcNAQ6VhlWGX4YSRudE8o9VGjUYPjGnGXOMk423GbcajJgYmISZLTepN7ppSTbmmKaY7TDtMx83MzaLN1pk1mz0x1zLnm+eb15vft2BaeFostqi2uGVJsuRaplnutrxuhVo5WaVYVVpds0atna0l1rutu6cRp7lOk06rntZnw7Dxtsm2qbcZsOXYBtuutm22fWFnYhdnt8Wuw+6TvZN9un2N/T0HDYfZDqsdWh1+c7RyFDpWOt6azpzuP33F9JbpL2dYzxDP2DPjthPLKcRpnVOb00dnF2e5c4PziIuJS4LLLpc+Lpsbxt3IveRKdPVxXeF60vWdm7Obwu2o26/uNu5p7ofcn8w0nymeWTNz0MPIQ+BR5dE/C5+VMGvfrH5PQ0+BZ7XnIy9jL5FXrdewt6V3qvdh7xc+9j5yn+M+4zw33jLeWV/MN8C3yLfLT8Nvnl+F30N/I/9k/3r/0QCngCUBZwOJgUGBWwL7+Hp8Ib+OPzrbZfay2e1BjKC5QRVBj4KtguXBrSFoyOyQrSH355jOkc5pDoVQfujW0Adh5mGLw34MJ4WHhVeGP45wiFga0TGXNXfR3ENz30T6RJZE3ptnMU85ry1KNSo+qi5qPNo3ujS6P8YuZlnM1VidWElsSxw5LiquNm5svt/87fOH4p3iC+N7F5gvyF1weaHOwvSFpxapLhIsOpZATIhOOJTwQRAqqBaMJfITdyWOCnnCHcJnIi/RNtGI2ENcKh5O8kgqTXqS7JG8NXkkxTOlLOW5hCepkLxMDUzdmzqeFpp2IG0yPTq9MYOSkZBxQqohTZO2Z+pn5mZ2y6xlhbL+xW6Lty8elQfJa7OQrAVZLQq2QqboVFoo1yoHsmdlV2a/zYnKOZarnivN7cyzytuQN5zvn//tEsIS4ZK2pYZLVy0dWOa9rGo5sjxxedsK4xUFK4ZWBqw8uIq2Km3VT6vtV5eufr0mek1rgV7ByoLBtQFr6wtVCuWFfevc1+1dT1gvWd+1YfqGnRs+FYmKrhTbF5cVf9go3HjlG4dvyr+Z3JS0qavEuWTPZtJm6ebeLZ5bDpaql+aXDm4N2dq0Dd9WtO319kXbL5fNKNu7g7ZDuaO/PLi8ZafJzs07P1SkVPRU+lQ27tLdtWHX+G7R7ht7vPY07NXbW7z3/T7JvttVAVVN1WbVZftJ+7P3P66Jqun4lvttXa1ObXHtxwPSA/0HIw6217nU1R3SPVRSj9Yr60cOxx++/p3vdy0NNg1VjZzG4iNwRHnk6fcJ3/ceDTradox7rOEH0x92HWcdL2pCmvKaRptTmvtbYlu6T8w+0dbq3nr8R9sfD5w0PFl5SvNUyWna6YLTk2fyz4ydlZ19fi753GDborZ752PO32oPb++6EHTh0kX/i+c7vDvOXPK4dPKy2+UTV7hXmq86X23qdOo8/pPTT8e7nLuarrlca7nuer21e2b36RueN87d9L158Rb/1tWeOT3dvfN6b/fF9/XfFt1+cif9zsu72Xcn7q28T7xf9EDtQdlD3YfVP1v+3Njv3H9qwHeg89HcR/cGhYPP/pH1jw9DBY+Zj8uGDYbrnjg+OTniP3L96fynQ89kzyaeF/6i/suuFxYvfvjV69fO0ZjRoZfyl5O/bXyl/erA6xmv28bCxh6+yXgzMV70VvvtwXfcdx3vo98PT+R8IH8o/2j5sfVT0Kf7kxmTk/8EA5jz/GMzLdsAAAAgY0hSTQAAeiUAAICDAAD5/wAAgOkAAHUwAADqYAAAOpgAABdvkl/FRgAACcJJREFUeNqMl9tvnNV6xn/f+s5z8DCeg88Zj+NYdhJH4KShFoJAIkzVphLVJnsDaiV6gUKaC2qQUFVATbnoValAakuQYKMqBKUUJCgI9XBBSmOROMqGoCStHbA9sWM7nrFn/I3n9B17kcwoabfarj9gvet53+d9nmdJAwMDAAgh8DyPtbU1XNfFMAwkScK2bTzPw/M8dF1/SAhxKAiCxxVF2aeqqqTr+q+Af+7o6Ch0d3f/69TU1KwkSRiGwbFjx3jmmWd47rnn+OGHH1BVFYX/5QRBkPQ87xeSJP22YRi/oapqStM0PM/D931kWSYIgnHf98cXFxepVqtomjZt2/Zf2bb990EQ4Pv+PXfeU1CSpGYhfN9/TgjxQTQaJQgCwuEwQRBQKpUwDAPTNPF9n0ajAYDv+8zPzzM+Pr6/Wq2eqdVqfxOJRA6Zpnn57hrivyEC0IQQZ4Mg+MAwDCKRCJIkUa/XEUIQi8XQNI1QKIQkSQghUBQFIQSmaTI7OwtAuVxOTE9Pfzc9Pf27lUqlBUgulUoUi0VKpRKqqg4EQfAfiqLsDIfDAC0E4XCYaDSKEALXdalUKvfM1/d9hBBYlkUul2N4eJi3335bcl33mW+++aaUz+cvSJKE8uKLL6JpGo7j8Omnn/7d+vp6sr+/HyEEjuMgyzKu6yJJEsViEVVV8TyPjY2NVisV5fZkTNMkkUhw8+ZN6vU6Kysr7Nmzh9OnT7/12GOPDS8sLByT7rQR4A9XV1d/+cILLzA9PU0kEmF4eBhFUTh//jyWZaHrOkII0uk0jUaDWq1GJpOhWCyysrLC1tYWnuehqir79+9H13W6urp48803+f7773n++ef/4G7S/H4ikUCSJNbX11trcuvWLcrlMrIs4zgODzzwABMTE/i+T7lcpq2tjUqlwubmJrZts7y8jBCCkZERGo0G2WyWkydPkkql6Onp+eMmwihwc3JyMvrWW2+RTCYBcF0XWZbRdZ3l5WX27NnD008/TSwWQ1VVyuVy63GhUIhEIkEqlcJxHCzLIhaLMTQ0xJkzZ7Btm3379lmS53kIIczZ2dnFsbGxRK1Wo729HQDP8zAMg5WVFXp7e5mcnKSzs5N8Po/rutTrdVzXbQmHrutEo1FM00RVVXp7e0kkEgRBwMWLF9F1vaxUq1UikUjtlVdeuV6pVBJ9fX3Ytn2bwrLMysoKXV1dTE5OkslksCwLTdMwDANVVdnY2CAIApLJJJFIBMdxiMfj7Nq1C1VViUajLQCvvvrqkhKJRJiZmfmdb7/99jeTySSyLLfWodFoEAqFOH78OLt37yaXy2GaJoqisLy8zNTUFFevXiUIAtrb29m5cyePPPJIa+cymQz1eh2A0dFRCoXCsgIwNTW1J5/P093dTbFYRJZlJEmiWq1y4MABxsbGqNVqhEIh6vU6QRBQLpcxDIPh4WE8z2NxcZFTp05x7tw5Xn755ZY6dXZ2tliZzWa/EwD1ev3RsbExxsfHSafTVCoVGo0Gqqqya9cuIpEIQgh832dtbY3FxUUA+vr62LZtG2NjYxw5coTDhw+ztLTEyZMnuXr1KoVC4R4d3bt375R84sQJEY/H/2Jubq7N9326urqwbZt6vY5pmhw5coS+vr4W9YvFIrdu3WJqagohBFeuXOHcuXOtue7evRtN01rtfO+991haWmJkZGQrkUi8JIC9iqL0BkFAIpFACMETTzxBV1cXiUSC7u5uHMfB8zyCIMA0TeLxONlsFlmW8X2fwcFBHMdhfn6eer1Oe3s7Dz30EBMTE1y6dImjR49y6tSppR07dqwrjuM8+OWXXzI0NMTly5e5du0aQ0NDTExMkMvlCIKAIAhaIh2LxQiHw0QiEfL5POl0mlqtRq1Wo6OjA8uykGWZdDrN0tISvb29vPPOOzz++OPk83lELpf7rXfffRfDMOjo6MBxHEqlEocOHWLHjh00Gg0kSULTNIS4bS6qqhKPxxkaGmJ4eJjR0VH279/PwMAA27dvJ5vN4vs+X331FR9//DGzs7OEQiE++eQTlPb29keuX7/OtWvXOH78ONVqlZs3b9LW1kYmk8F13dZeCiGQJAnXdRFCYBgGsiwjhMC2bQqFAkEQoOs6P/74Iw8++CCDg4Pous6xY8f47LPPkIIguDo2Nrbzxo0bfPjhh9i2zczMTHNvcF2XpsZalkWj0cB1Xe4o1O3YoCisra3x008/EY/H6erqAuDAgQNEIhGCIODQoUP/ubCwMCKAjx599FHW19f56KOP6OjooFgsks/niUajKIqCbds4joMQAiFESxxs226xd2Zmhng8Tl9fH67r0mg0sG2bbDZLpVIhl8vd5gHwtysrKy8Dcdd1mZubo6enh1gsRrVabZlrk6VND/R9n3q9TqVSQdd1QqEQi4uLnD9/nlKpxODgIHv37gXAcRyCICiFQiHEzp07i1988cUfKYpCIpHANE22b9/eUhNFUVotDIKghc7zPCzLolKpsLW1RVtbG0EQ4DgOmqbR09NDM1qUSiWAPwdQ7ujjmf7+/kQymfxrSZJQVZWtra2WG+i63iKH53m4rku1WqVcLmNZFu3t7S2x7+/vJ51O89prr7VYfenSpcPAP1UqFeSHH36YeDxOKpW6eP/9988Bv9d09nw+T7VapVKptJjZnE2tVmNtbY1cLke5XGZra4vNzU16enp49tlnGRgYaD7iTxqNxgexWIzDhw+jNEPQHV87NT8/f+PChQtnR0ZGqFarrUVuOsDds2u2b2FhgVQqRSQSYWFhgStXrtDf308ymcwBf3nw4EEOHjx4O5c2lURVVRzHYXp6+t8uX7785IULFz7LZDLous59991HOBy+h31N9xgdHSWTyVCtVhkaGmLfvn1MT08zPz/PzMzM6c8//9xr+uE9QViWZer1OhsbGxiG8fns7OzPc7ncx729vXR3d1OpVNi2bRuhUAhZljEMA9/3sW0bVVVZWlri4sWLjI+P8/rrr/P111/z5JNPXrIs69cn76ZeGoaBpmm0tbX9Q6FQeHhubu7fC4UCkUiE1dVVstks8Xgc0zSRZZlGo9ESAdM02djYoNFo8MYbb2BZ1mYoFOKuZPjr/xZBEHCHred83x/b3Nz8l/X19aRlWWxsbNDZ2cnw8DDhcBjf96lWq/T09HD06FGeeuopXnrpJc6ePUs6nb4hhPi/C959ZFn+TtO0lG3bJ0ql0p85jsPW1haFQoG2tjYkSWpF/Uwmw9raGu+//z7A977vX2+GrP93wSZiTdNOGIbxy3K5/DPHcfYXCoVe27Yzpmm2m6bppVKp/Orqqnv69OmoZVn/mEwm/9TzvP9x138NAMpJ4VFTBr6SAAAAAElFTkSuQmCC';
			var socketUser = require('../src/socket.io/user');
			socketUser.uploadCroppedPicture({ uid: uid }, { uid: uid, imageData: imageData }, function (err, result) {
				assert.ifError(err);
				assert(result.url);
				db.getObjectFields('user:' + uid, ['uploadedpicture', 'picture'], function (err, data) {
					assert.ifError(err);
					assert.equal(result.url, data.uploadedpicture);
					assert.equal(result.url, data.picture);
					done();
				});
			});
		});

		it('should remove cover image', function (done) {
			io.emit('user.removeCover', { uid: uid }, function (err) {
				assert.ifError(err);
				db.getObjectField('user:' + uid, 'cover:url', function (err, url) {
					assert.ifError(err);
					assert.equal(url, null);
					done();
				});
			});
		});

		it('should set user status', function (done) {
			io.emit('user.setStatus', 'away', function (err, data) {
				assert.ifError(err);
				assert.equal(data.uid, uid);
				assert.equal(data.status, 'away');
				done();
			});
		});

		it('should fail for invalid status', function (done) {
			io.emit('user.setStatus', '12345', function (err) {
				assert.equal(err.message, '[[error:invalid-user-status]]');
				done();
			});
		});

		it('should get user status', function (done) {
			io.emit('user.checkStatus', uid, function (err, status) {
				assert.ifError(err);
				assert.equal(status, 'away');
				done();
			});
		});

		it('should change user picture', function (done) {
			io.emit('user.changePicture', { type: 'default', uid: uid }, function (err) {
				assert.ifError(err);
				User.getUserField(uid, 'picture', function (err, picture) {
					assert.ifError(err);
					assert.equal(picture, '');
					done();
				});
			});
		});

		it('should upload profile picture', function (done) {
<<<<<<< HEAD
			var path = require('path');
			var picture = {
				path: path.join(nconf.get('base_dir'), 'public', 'logo.png'),
				size: 7189,
				name: 'logo.png',
			};
			User.uploadPicture(uid, picture, function (err, uploadedPicture) {
=======
			helpers.copyFile(
				path.join(nconf.get('base_dir'), 'test/files/test.png'),
				path.join(nconf.get('base_dir'), 'test/files/test_copy.png'), function (err) {
>>>>>>> cfc8884c
				assert.ifError(err);
				var picture = {
					path: path.join(nconf.get('base_dir'), 'test/files/test_copy.png'),
					size: 7189,
					name: 'test_copy.png',
					type: 'image/png'
				};
				User.uploadPicture(uid, picture, function (err, uploadedPicture) {
					assert.ifError(err);
					assert.equal(uploadedPicture.url, '/assets/uploads/profile/' + uid + '-profileavatar.png');
					assert.equal(uploadedPicture.path, path.join(nconf.get('base_dir'), 'public', 'uploads', 'profile', uid + '-profileavatar.png'));
					done();
				});
			});
		});

		it('should return error if profile image uploads disabled', function (done) {
			meta.config.allowProfileImageUploads = 0;
			var picture = {
				path: path.join(nconf.get('base_dir'), 'test/files/test.png'),
				size: 7189,
<<<<<<< HEAD
				name: 'logo.png',
=======
				name: 'test.png',
				type: 'image/png'
>>>>>>> cfc8884c
			};
			User.uploadPicture(uid, picture, function (err) {
				assert.equal(err.message, '[[error:profile-image-uploads-disabled]]');
				done();
			});
		});

		it('should return error if profile image is too big', function (done) {
			meta.config.allowProfileImageUploads = 1;
			var picture = {
				path: path.join(nconf.get('base_dir'), 'test/files/test.png'),
				size: 265000,
<<<<<<< HEAD
				name: 'logo.png',
=======
				name: 'test.png',
				type: 'image/png'
>>>>>>> cfc8884c
			};
			User.uploadPicture(uid, picture, function (err) {
				assert.equal(err.message, '[[error:file-too-big, 256]]');
				done();
			});
		});

		it('should return error if profile image has no mime type', function (done) {
			var picture = {
				path: path.join(nconf.get('base_dir'), 'test/files/test.png'),
				size: 7189,
<<<<<<< HEAD
				name: 'logo',
=======
				name: 'test'
>>>>>>> cfc8884c
			};
			User.uploadPicture(uid, picture, function (err) {
				assert.equal(err.message, '[[error:invalid-image-extension]]');
				done();
			});
		});

		it('should return error if no plugins listening for filter:uploadImage when uploading from url', function (done) {
			var url = nconf.get('url') + '/assets/logo.png';
			User.uploadFromUrl(uid, url, function (err) {
				assert.equal(err.message, '[[error:no-plugin]]');
				done();
			});
		});

		it('should return error if the extension is invalid when uploading from url', function (done) {
			var url = nconf.get('url') + '/favicon.ico';

			function filterMethod(data, callback) {
				callback(null, data);
			}

			plugins.registerHook('test-plugin', { hook: 'filter:uploadImage', method: filterMethod });

			User.uploadFromUrl(uid, url, function (err) {
				assert.equal(err.message, '[[error:invalid-image-extension]]');
				done();
			});
		});

		it('should return error if the file is too big when uploading from url', function (done) {
			var url = nconf.get('url') + '/assets/logo.png';
			meta.config.maximumProfileImageSize = 1;

			function filterMethod(data, callback) {
				callback(null, data);
			}

			plugins.registerHook('test-plugin', { hook: 'filter:uploadImage', method: filterMethod });

			User.uploadFromUrl(uid, url, function (err) {
				assert.equal(err.message, '[[error:file-too-big, ' + meta.config.maximumProfileImageSize + ']]');
				done();
			});
		});

		it('should error with invalid data', function (done) {
			var socketUser = require('../src/socket.io/user');

			socketUser.uploadProfileImageFromUrl({uid: uid}, {uid: uid, url: ''}, function (err) {
				assert.equal(err.message, '[[error:invalid-data]]');
				done();
			});
		});

		it('should upload picture when uploading from url', function (done) {
			var socketUser = require('../src/socket.io/user');
			var url = nconf.get('url') + '/assets/logo.png';
			meta.config.maximumProfileImageSize = '';

			function filterMethod(data, callback) {
<<<<<<< HEAD
				data.foo += 5;
				callback(null, { url: url });
=======
				callback(null, {url: url});
>>>>>>> cfc8884c
			}

			plugins.registerHook('test-plugin', { hook: 'filter:uploadImage', method: filterMethod });

			socketUser.uploadProfileImageFromUrl({uid: uid}, {uid: uid, url: url}, function (err, uploadedPicture) {
				assert.ifError(err);
				assert.equal(uploadedPicture, url);
				done();
			});
		});

		it('should get profile pictures', function (done) {
			io.emit('user.getProfilePictures', { uid: uid }, function (err, data) {
				assert.ifError(err);
				assert(data);
				assert(Array.isArray(data));
				assert.equal(data[0].type, 'uploaded');
				assert.equal(data[0].text, '[[user:uploaded_picture]]');
				done();
			});
		});

		it('should remove uploaded picture', function (done) {
			io.emit('user.removeUploadedPicture', { uid: uid }, function (err) {
				assert.ifError(err);
				User.getUserField(uid, 'uploadedpicture', function (err, uploadedpicture) {
					assert.ifError(err);
					assert.equal(uploadedpicture, '');
					done();
				});
			});
		});

		it('should load profile page', function (done) {
			request(nconf.get('url') + '/api/user/updatedagain', { jar: jar, json: true }, function (err, res, body) {
				assert.ifError(err);
				assert.equal(res.statusCode, 200);
				assert(body);
				done();
			});
		});

		it('should load settings page', function (done) {
			request(nconf.get('url') + '/api/user/updatedagain/settings', { jar: jar, json: true }, function (err, res, body) {
				assert.ifError(err);
				assert.equal(res.statusCode, 200);
				assert(body.settings);
				assert(body.languages);
				assert(body.homePageRoutes);
				done();
			});
		});

		it('should load edit page', function (done) {
			request(nconf.get('url') + '/api/user/updatedagain/edit', { jar: jar, json: true }, function (err, res, body) {
				assert.ifError(err);
				assert.equal(res.statusCode, 200);
				assert(body);
				done();
			});
		});

		it('should load edit/email page', function (done) {
			request(nconf.get('url') + '/api/user/updatedagain/edit/email', { jar: jar, json: true }, function (err, res, body) {
				assert.ifError(err);
				assert.equal(res.statusCode, 200);
				assert(body);
				done();
			});
		});

		it('should load user\'s groups page', function (done) {
			groups.create({
				name: 'Test',
				description: 'Foobar!',
			}, function (err) {
				assert.ifError(err);
				groups.join('Test', uid, function (err) {
					assert.ifError(err);
					request(nconf.get('url') + '/api/user/updatedagain/groups', { jar: jar, json: true }, function (err, res, body) {
						assert.ifError(err);
						assert.equal(res.statusCode, 200);
						assert(Array.isArray(body.groups));
						assert.equal(body.groups[0].name, 'Test');
						done();
					});
				});
			});
		});
	});

	describe('.getModerationHistory', function () {
		it('should return the correct ban reason', function (done) {
			async.series([
				function (next) {
					User.ban(testUid, 0, '', function (err) {
						assert.ifError(err);
						next(err);
					});
				},
				function (next) {
					User.getModerationHistory(testUid, function (err, data) {
						assert.ifError(err);
						assert.equal(data.bans.length, 1, 'one ban');
						assert.equal(data.bans[0].reason, '[[user:info.banned-no-reason]]', 'no ban reason');

						next(err);
					});
				},
			], function (err) {
				assert.ifError(err);
				User.unban(testUid, function (err) {
					assert.ifError(err);
					done();
				});
			});
		});
	});

	describe('digests', function () {
		var uid;
		before(function (done) {
			User.create({ username: 'digestuser', email: 'test@example.com' }, function (err, _uid) {
				assert.ifError(err);
				uid = _uid;
				done();
			});
		});

		it('should send digests', function (done) {
			User.updateDigestSetting(uid, 'day', function (err) {
				assert.ifError(err);
				User.digest.execute('day', function (err) {
					assert.ifError(err);
					done();
				});
			});
		});
	});

	describe('socket methods', function () {
		var socketUser = require('../src/socket.io/user');

		it('should fail with invalid data', function (done) {
			socketUser.exists({ uid: testUid }, null, function (err) {
				assert.equal(err.message, '[[error:invalid-data]]');
				done();
			});
		});

		it('should return true if user/group exists', function (done) {
			socketUser.exists({ uid: testUid }, { username: 'registered-users' }, function (err, exists) {
				assert.ifError(err);
				assert(exists);
				done();
			});
		});

		it('should return true if user/group exists', function (done) {
			socketUser.exists({ uid: testUid }, { username: 'John Smith' }, function (err, exists) {
				assert.ifError(err);
				assert(exists);
				done();
			});
		});

		it('should return false if user/group does not exists', function (done) {
			socketUser.exists({ uid: testUid }, { username: 'doesnot exist' }, function (err, exists) {
				assert.ifError(err);
				assert(!exists);
				done();
			});
		});

		it('should delete user', function (done) {
			User.create({ username: 'tobedeleted' }, function (err, _uid) {
				assert.ifError(err);
				socketUser.deleteAccount({ uid: _uid }, {}, function (err) {
					assert.ifError(err);
					socketUser.exists({ uid: testUid }, { username: 'doesnot exist' }, function (err, exists) {
						assert.ifError(err);
						assert(!exists);
						done();
					});
				});
			});
		});

		it('should fail if data is invalid', function (done) {
			socketUser.emailExists({ uid: testUid }, null, function (err) {
				assert.equal(err.message, '[[error:invalid-data]]');
				done();
			});
		});

		it('should return true if email exists', function (done) {
			socketUser.emailExists({ uid: testUid }, { email: 'john@example.com' }, function (err, exists) {
				assert.ifError(err);
				assert(exists);
				done();
			});
		});

		it('should return false if email does not exist', function (done) {
			socketUser.emailExists({ uid: testUid }, { email: 'does@not.exist' }, function (err, exists) {
				assert.ifError(err);
				assert(!exists);
				done();
			});
		});

		it('should error if requireEmailConfirmation is disabled', function (done) {
			socketUser.emailConfirm({ uid: testUid }, {}, function (err) {
				assert.equal(err.message, '[[error:email-confirmations-are-disabled]]');
				done();
			});
		});

		it('should send email confirm', function (done) {
			Meta.config.requireEmailConfirmation = 1;
			socketUser.emailConfirm({ uid: testUid }, {}, function (err) {
				assert.ifError(err);
				Meta.config.requireEmailConfirmation = 0;
				done();
			});
		});

		it('should send reset email', function (done) {
			socketUser.reset.send({ uid: 0 }, 'john@example.com', function (err) {
				assert.ifError(err);
				done();
			});
		});

		it('should return invalid-data error', function (done) {
			socketUser.reset.send({ uid: 0 }, null, function (err) {
				assert.equal(err.message, '[[error:invalid-data]]');
				done();
			});
		});

		it('should not error', function (done) {
			socketUser.reset.send({ uid: 0 }, 'doestnot@exist.com', function (err) {
				assert.ifError(err);
				done();
			});
		});

		it('should commit reset', function (done) {
			db.getObject('reset:uid', function (err, data) {
				assert.ifError(err);
				var code = Object.keys(data)[0];
				socketUser.reset.commit({ uid: 0 }, { code: code, password: 'swordfish' }, function (err) {
					assert.ifError(err);
					done();
				});
			});
		});

		it('should save user settings', function (done) {
			var data = {
				uid: 1,
				settings: {
					bootswatchSkin: 'default',
					homePageRoute: 'none',
					homePageCustom: '',
					openOutgoingLinksInNewTab: 0,
					scrollToMyPost: 1,
					delayImageLoading: 1,
					userLang: 'en-GB',
					usePagination: 1,
					topicsPerPage: '10',
					postsPerPage: '5',
					showemail: 1,
					showfullname: 1,
					restrictChat: 0,
					followTopicsOnCreate: 1,
					followTopicsOnReply: 1,
					notificationSound: '',
					incomingChatSound: '',
					outgoingChatSound: '',
				},
			};
			socketUser.saveSettings({ uid: testUid }, data, function (err) {
				assert.ifError(err);
				done();
			});
		});

		it('should set moderation note', function (done) {
			User.create({ username: 'noteadmin' }, function (err, adminUid) {
				assert.ifError(err);
				groups.join('administrators', adminUid, function (err) {
					assert.ifError(err);
					socketUser.setModerationNote({ uid: adminUid }, { uid: testUid, note: 'this is a test user' }, function (err) {
						assert.ifError(err);
						User.getUserField(testUid, 'moderationNote', function (err, note) {
							assert.ifError(err);
							assert.equal(note, 'this is a test user');
							done();
						});
					});
				});
			});
		});
	});

	describe('approval queue', function () {
		var socketAdmin = require('../src/socket.io/admin');

		var oldRegistrationType;
		var adminUid;
		before(function (done) {
			oldRegistrationType = Meta.config.registrationType;
			Meta.config.registrationType = 'admin-approval';
			User.create({ username: 'admin', password: '123456' }, function (err, uid) {
				assert.ifError(err);
				adminUid = uid;
				groups.join('administrators', uid, done);
			});
		});

		after(function (done) {
			Meta.config.registrationType = oldRegistrationType;
			done();
		});

		it('should add user to approval queue', function (done) {
			helpers.registerUser({
				username: 'rejectme',
				password: '123456',
				email: 'reject@me.com',
			}, function (err) {
				assert.ifError(err);
				helpers.loginUser('admin', '123456', function (err, jar) {
					assert.ifError(err);
					request(nconf.get('url') + '/api/admin/manage/registration', { jar: jar, json: true }, function (err, res, body) {
						assert.ifError(err);
						assert.equal(body.users[0].username, 'rejectme');
						assert.equal(body.users[0].email, 'reject@me.com');
						done();
					});
				});
			});
		});

		it('should reject user registration', function (done) {
			socketAdmin.user.rejectRegistration({ uid: adminUid }, { username: 'rejectme' }, function (err) {
				assert.ifError(err);
				User.getRegistrationQueue(0, -1, function (err, users) {
					assert.ifError(err);
					assert.equal(users.length, 0);
					done();
				});
			});
		});

		it('should accept user registration', function (done) {
			helpers.registerUser({
				username: 'acceptme',
				password: '123456',
				email: 'accept@me.com',
			}, function (err) {
				assert.ifError(err);
				socketAdmin.user.acceptRegistration({ uid: adminUid }, { username: 'acceptme' }, function (err, uid) {
					assert.ifError(err);
					User.exists(uid, function (err, exists) {
						assert.ifError(err);
						assert(exists);
						User.getRegistrationQueue(0, -1, function (err, users) {
							assert.ifError(err);
							assert.equal(users.length, 0);
							done();
						});
					});
				});
			});
		});
<<<<<<< HEAD
=======
	});

	describe('invites', function () {
		var socketUser = require('../src/socket.io/user');
		var inviterUid;

		before(function (done) {
			User.create({
				username: 'inviter',
				email: 'inviter@nodebb.org'
			}, function (err, uid) {
				assert.ifError(err);
				inviterUid = uid;
				done();
			});
		});

		it('should error with invalid data', function (done) {
			socketUser.invite({uid: inviterUid}, null, function (err) {
				assert.equal(err.message, '[[error:invalid-data]]');
				done();
			});
		});

		it('should eror if forum is not invite only', function (done) {
			socketUser.invite({uid: inviterUid}, 'invite1@test.com', function (err) {
				assert.equal(err.message, '[[error:forum-not-invite-only]]');
				done();
			});
		});

		it('should error if user is not admin and type is admin-invite-only', function (done) {
			meta.config.registrationType = 'admin-invite-only';
			socketUser.invite({uid: inviterUid}, 'invite1@test.com', function (err) {
				assert.equal(err.message, '[[error:no-privileges]]');
				done();
			});
		});

		it('should send invitation email', function (done) {
			meta.config.registrationType = 'invite-only';
			socketUser.invite({uid: inviterUid}, 'invite1@test.com', function (err) {
				assert.ifError(err);
				done();
			});
		});

		it('should error if ouf of invitations', function (done) {
			meta.config.maximumInvites = 1;
			socketUser.invite({uid: inviterUid}, 'invite2@test.com', function (err) {
				assert.equal(err.message, '[[error:invite-maximum-met, ' + 1 + ', ' + 1 + ']]');
				meta.config.maximumInvites = 5;
				done();
			});
		});

		it('should error if email exists', function (done) {
			socketUser.invite({uid: inviterUid}, 'inviter@nodebb.org', function (err) {
				assert.equal(err.message, '[[error:email-taken]]');
				done();
			});
		});

		it('should send invitation email', function (done) {
			socketUser.invite({uid: inviterUid}, 'invite2@test.com', function (err) {
				assert.ifError(err);
				done();
			});
		});

		it('should get user\'s invites', function (done) {
			User.getInvites(inviterUid, function (err, data) {
				assert.ifError(err);
				assert.notEqual(data.indexOf('invite1@test.com'), -1);
				assert.notEqual(data.indexOf('invite2@test.com'), -1);
				done();
			});
		});

		it('should get all invites', function (done) {
			User.getAllInvites(function (err, data) {
				assert.ifError(err);
				assert.equal(data[0].uid, inviterUid);
				assert.notEqual(data[0].invitations.indexOf('invite1@test.com'), -1);
				assert.notEqual(data[0].invitations.indexOf('invite2@test.com'), -1);
				done();
			});
		});

		it('should fail to verify invitation with invalid data', function (done) {
			User.verifyInvitation({token: '', email: ''}, function (err) {
				assert.equal(err.message, '[[error:invalid-data]]');
				done();
			});
		});

		it('should fail to verify invitation with invalid email', function (done) {
			User.verifyInvitation({token: 'test', email: 'doesnotexist@test.com'}, function (err) {
				assert.equal(err.message, '[[error:invalid-token]]');
				done();
			});
		});

		it('should verify installation with no errors', function (done) {
			db.get('invitation:email:' + 'invite1@test.com', function (err, token) {
				assert.ifError(err);
				User.verifyInvitation({token: token, email: 'invite1@test.com'}, function (err) {
					assert.ifError(err);
					done();
				});
			});
		});

		it('should error with invalid username', function (done) {
			User.deleteInvitation('doesnotexist', 'test@test.com', function (err) {
				assert.equal(err.message, '[[error:invalid-username]]');
				done();
			});
		});

		it('should delete invitation', function (done) {
			var socketAdmin = require('../src/socket.io/admin');
			socketAdmin.user.deleteInvitation({uid: inviterUid}, {invitedBy: 'inviter', email: 'invite1@test.com'}, function (err) {
				assert.ifError(err);
				db.isSetMember('invitation:uid:' + inviterUid, 'invite1@test.com', function (err, isMember) {
					assert.ifError(err);
					assert.equal(isMember, false);
					done();
				});
			});
		});

		it('should delete invitation key', function (done) {
			User.deleteInvitationKey('invite2@test.com', function (err) {
				assert.ifError(err);
				db.isSetMember('invitation:uid:' + inviterUid, 'invite2@test.com', function (err, isMember) {
					assert.ifError(err);
					assert.equal(isMember, false);
					db.isSetMember('invitation:uids', inviterUid, function (err, isMember) {
						assert.ifError(err);
						assert.equal(isMember, false);
						done();
					});
				});
			});
		});

>>>>>>> cfc8884c
	});


	after(function (done) {
		db.emptydb(done);
	});
});<|MERGE_RESOLUTION|>--- conflicted
+++ resolved
@@ -509,33 +509,25 @@
 		});
 
 		it('should upload profile picture', function (done) {
-<<<<<<< HEAD
-			var path = require('path');
-			var picture = {
-				path: path.join(nconf.get('base_dir'), 'public', 'logo.png'),
-				size: 7189,
-				name: 'logo.png',
-			};
-			User.uploadPicture(uid, picture, function (err, uploadedPicture) {
-=======
 			helpers.copyFile(
 				path.join(nconf.get('base_dir'), 'test/files/test.png'),
-				path.join(nconf.get('base_dir'), 'test/files/test_copy.png'), function (err) {
->>>>>>> cfc8884c
-				assert.ifError(err);
-				var picture = {
-					path: path.join(nconf.get('base_dir'), 'test/files/test_copy.png'),
-					size: 7189,
-					name: 'test_copy.png',
-					type: 'image/png'
-				};
-				User.uploadPicture(uid, picture, function (err, uploadedPicture) {
-					assert.ifError(err);
-					assert.equal(uploadedPicture.url, '/assets/uploads/profile/' + uid + '-profileavatar.png');
-					assert.equal(uploadedPicture.path, path.join(nconf.get('base_dir'), 'public', 'uploads', 'profile', uid + '-profileavatar.png'));
-					done();
-				});
-			});
+				path.join(nconf.get('base_dir'), 'test/files/test_copy.png'),
+				function (err) {
+					assert.ifError(err);
+					var picture = {
+						path: path.join(nconf.get('base_dir'), 'test/files/test_copy.png'),
+						size: 7189,
+						name: 'test_copy.png',
+						type: 'image/png',
+					};
+					User.uploadPicture(uid, picture, function (err, uploadedPicture) {
+						assert.ifError(err);
+						assert.equal(uploadedPicture.url, '/assets/uploads/profile/' + uid + '-profileavatar.png');
+						assert.equal(uploadedPicture.path, path.join(nconf.get('base_dir'), 'public', 'uploads', 'profile', uid + '-profileavatar.png'));
+						done();
+					});
+				}
+			);
 		});
 
 		it('should return error if profile image uploads disabled', function (done) {
@@ -543,12 +535,8 @@
 			var picture = {
 				path: path.join(nconf.get('base_dir'), 'test/files/test.png'),
 				size: 7189,
-<<<<<<< HEAD
-				name: 'logo.png',
-=======
 				name: 'test.png',
-				type: 'image/png'
->>>>>>> cfc8884c
+				type: 'image/png',
 			};
 			User.uploadPicture(uid, picture, function (err) {
 				assert.equal(err.message, '[[error:profile-image-uploads-disabled]]');
@@ -561,12 +549,8 @@
 			var picture = {
 				path: path.join(nconf.get('base_dir'), 'test/files/test.png'),
 				size: 265000,
-<<<<<<< HEAD
-				name: 'logo.png',
-=======
 				name: 'test.png',
-				type: 'image/png'
->>>>>>> cfc8884c
+				type: 'image/png',
 			};
 			User.uploadPicture(uid, picture, function (err) {
 				assert.equal(err.message, '[[error:file-too-big, 256]]');
@@ -578,11 +562,7 @@
 			var picture = {
 				path: path.join(nconf.get('base_dir'), 'test/files/test.png'),
 				size: 7189,
-<<<<<<< HEAD
-				name: 'logo',
-=======
-				name: 'test'
->>>>>>> cfc8884c
+				name: 'test',
 			};
 			User.uploadPicture(uid, picture, function (err) {
 				assert.equal(err.message, '[[error:invalid-image-extension]]');
@@ -632,7 +612,7 @@
 		it('should error with invalid data', function (done) {
 			var socketUser = require('../src/socket.io/user');
 
-			socketUser.uploadProfileImageFromUrl({uid: uid}, {uid: uid, url: ''}, function (err) {
+			socketUser.uploadProfileImageFromUrl({ uid: uid }, { uid: uid, url: '' }, function (err) {
 				assert.equal(err.message, '[[error:invalid-data]]');
 				done();
 			});
@@ -644,17 +624,12 @@
 			meta.config.maximumProfileImageSize = '';
 
 			function filterMethod(data, callback) {
-<<<<<<< HEAD
-				data.foo += 5;
 				callback(null, { url: url });
-=======
-				callback(null, {url: url});
->>>>>>> cfc8884c
 			}
 
 			plugins.registerHook('test-plugin', { hook: 'filter:uploadImage', method: filterMethod });
 
-			socketUser.uploadProfileImageFromUrl({uid: uid}, {uid: uid, url: url}, function (err, uploadedPicture) {
+			socketUser.uploadProfileImageFromUrl({ uid: uid }, { uid: uid, url: url }, function (err, uploadedPicture) {
 				assert.ifError(err);
 				assert.equal(uploadedPicture, url);
 				done();
@@ -1028,8 +1003,6 @@
 				});
 			});
 		});
-<<<<<<< HEAD
-=======
 	});
 
 	describe('invites', function () {
@@ -1039,7 +1012,7 @@
 		before(function (done) {
 			User.create({
 				username: 'inviter',
-				email: 'inviter@nodebb.org'
+				email: 'inviter@nodebb.org',
 			}, function (err, uid) {
 				assert.ifError(err);
 				inviterUid = uid;
@@ -1048,14 +1021,14 @@
 		});
 
 		it('should error with invalid data', function (done) {
-			socketUser.invite({uid: inviterUid}, null, function (err) {
+			socketUser.invite({ uid: inviterUid }, null, function (err) {
 				assert.equal(err.message, '[[error:invalid-data]]');
 				done();
 			});
 		});
 
 		it('should eror if forum is not invite only', function (done) {
-			socketUser.invite({uid: inviterUid}, 'invite1@test.com', function (err) {
+			socketUser.invite({ uid: inviterUid }, 'invite1@test.com', function (err) {
 				assert.equal(err.message, '[[error:forum-not-invite-only]]');
 				done();
 			});
@@ -1063,7 +1036,7 @@
 
 		it('should error if user is not admin and type is admin-invite-only', function (done) {
 			meta.config.registrationType = 'admin-invite-only';
-			socketUser.invite({uid: inviterUid}, 'invite1@test.com', function (err) {
+			socketUser.invite({ uid: inviterUid }, 'invite1@test.com', function (err) {
 				assert.equal(err.message, '[[error:no-privileges]]');
 				done();
 			});
@@ -1071,7 +1044,7 @@
 
 		it('should send invitation email', function (done) {
 			meta.config.registrationType = 'invite-only';
-			socketUser.invite({uid: inviterUid}, 'invite1@test.com', function (err) {
+			socketUser.invite({ uid: inviterUid }, 'invite1@test.com', function (err) {
 				assert.ifError(err);
 				done();
 			});
@@ -1079,7 +1052,7 @@
 
 		it('should error if ouf of invitations', function (done) {
 			meta.config.maximumInvites = 1;
-			socketUser.invite({uid: inviterUid}, 'invite2@test.com', function (err) {
+			socketUser.invite({ uid: inviterUid }, 'invite2@test.com', function (err) {
 				assert.equal(err.message, '[[error:invite-maximum-met, ' + 1 + ', ' + 1 + ']]');
 				meta.config.maximumInvites = 5;
 				done();
@@ -1087,14 +1060,14 @@
 		});
 
 		it('should error if email exists', function (done) {
-			socketUser.invite({uid: inviterUid}, 'inviter@nodebb.org', function (err) {
+			socketUser.invite({ uid: inviterUid }, 'inviter@nodebb.org', function (err) {
 				assert.equal(err.message, '[[error:email-taken]]');
 				done();
 			});
 		});
 
 		it('should send invitation email', function (done) {
-			socketUser.invite({uid: inviterUid}, 'invite2@test.com', function (err) {
+			socketUser.invite({ uid: inviterUid }, 'invite2@test.com', function (err) {
 				assert.ifError(err);
 				done();
 			});
@@ -1120,23 +1093,24 @@
 		});
 
 		it('should fail to verify invitation with invalid data', function (done) {
-			User.verifyInvitation({token: '', email: ''}, function (err) {
+			User.verifyInvitation({ token: '', email: '' }, function (err) {
 				assert.equal(err.message, '[[error:invalid-data]]');
 				done();
 			});
 		});
 
 		it('should fail to verify invitation with invalid email', function (done) {
-			User.verifyInvitation({token: 'test', email: 'doesnotexist@test.com'}, function (err) {
+			User.verifyInvitation({ token: 'test', email: 'doesnotexist@test.com' }, function (err) {
 				assert.equal(err.message, '[[error:invalid-token]]');
 				done();
 			});
 		});
 
 		it('should verify installation with no errors', function (done) {
-			db.get('invitation:email:' + 'invite1@test.com', function (err, token) {
-				assert.ifError(err);
-				User.verifyInvitation({token: token, email: 'invite1@test.com'}, function (err) {
+			var email = 'invite1@test.com';
+			db.get('invitation:email:' + email, function (err, token) {
+				assert.ifError(err);
+				User.verifyInvitation({ token: token, email: 'invite1@test.com' }, function (err) {
 					assert.ifError(err);
 					done();
 				});
@@ -1152,7 +1126,7 @@
 
 		it('should delete invitation', function (done) {
 			var socketAdmin = require('../src/socket.io/admin');
-			socketAdmin.user.deleteInvitation({uid: inviterUid}, {invitedBy: 'inviter', email: 'invite1@test.com'}, function (err) {
+			socketAdmin.user.deleteInvitation({ uid: inviterUid }, { invitedBy: 'inviter', email: 'invite1@test.com' }, function (err) {
 				assert.ifError(err);
 				db.isSetMember('invitation:uid:' + inviterUid, 'invite1@test.com', function (err, isMember) {
 					assert.ifError(err);
@@ -1176,8 +1150,6 @@
 				});
 			});
 		});
-
->>>>>>> cfc8884c
 	});
 
 
