--- conflicted
+++ resolved
@@ -244,8 +244,6 @@
 		});
 	});
 
-<<<<<<< HEAD
-=======
 	it('should reset flags', function (done) {
 		var socketAdmin = require('../src/socket.io/admin');
 		socketAdmin.user.resetFlags({ uid: adminUid }, [regularUid], function (err) {
@@ -254,8 +252,6 @@
 		});
 	});
 
-
->>>>>>> 995f8296
 	describe('validation emails', function () {
 		var socketAdmin = require('../src/socket.io/admin');
 		var meta = require('../src/meta');
