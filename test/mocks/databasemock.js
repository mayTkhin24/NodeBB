--- conflicted
+++ resolved
@@ -5,190 +5,6 @@
  * ATTENTION: testing db is flushed before every use!
  */
 
-<<<<<<< HEAD
-(function (module) {
-	var async = require('async');
-	var winston = require('winston');
-	var path = require('path');
-	var nconf = require('nconf');
-	var url = require('url');
-	var errorText;
-
-
-	nconf.file({ file: path.join(__dirname, '../../config.json') });
-	nconf.defaults({
-		base_dir: path.join(__dirname, '../..'),
-		themes_path: path.join(__dirname, '../../node_modules'),
-		upload_path: 'public/uploads',
-		views_dir: path.join(__dirname, '../../build/public/templates'),
-		relative_path: '',
-	});
-
-	if (!nconf.get('isCluster')) {
-		nconf.set('isPrimary', 'true');
-		nconf.set('isCluster', 'false');
-	}
-
-	var dbType = nconf.get('database');
-	var testDbConfig = nconf.get('test_database');
-	var productionDbConfig = nconf.get(dbType);
-
-	if (!testDbConfig) {
-		errorText = 'test_database is not defined';
-		winston.info(
-			'\n===========================================================\n' +
-			'Please, add parameters for test database in config.json\n' +
-			'For example (redis):\n' +
-			'"test_database": {\n' +
-			'    "host": "127.0.0.1",\n' +
-			'    "port": "6379",\n' +
-			'    "password": "",\n' +
-			'    "database": "1"\n' +
-			'}\n' +
-			' or (mongo):\n' +
-			'"test_database": {\n' +
-			'    "host": "127.0.0.1",\n' +
-			'    "port": "27017",\n' +
-			'    "password": "",\n' +
-			'    "database": "1\n' +
-			'}\n' +
-			' or (mongo) in a replicaset\n' +
-			'"test_database": {\n' +
-			'    "host": "127.0.0.1,127.0.0.1,127.0.0.1",\n' +
-			'    "port": "27017,27018,27019",\n' +
-			'    "username": "",\n' +
-			'    "password": "",\n' +
-			'    "database": "nodebb_test"\n' +
-			'}\n' +
-			'==========================================================='
-		);
-		winston.error(errorText);
-		throw new Error(errorText);
-	}
-
-	if (testDbConfig.database === productionDbConfig.database &&
-		testDbConfig.host === productionDbConfig.host &&
-		testDbConfig.port === productionDbConfig.port) {
-		errorText = 'test_database has the same config as production db';
-		winston.error(errorText);
-		throw new Error(errorText);
-	}
-
-	nconf.set(dbType, testDbConfig);
-
-	winston.info('database config');
-	winston.info(dbType);
-	winston.info(testDbConfig);
-
-	var db = require('../../src/database');
-
-	before(function (done) {
-		this.timeout(30000);
-		async.series([
-			function (next) {
-				db.init(next);
-			},
-			function (next) {
-				setupMockDefaults(next);
-			},
-			function (next) {
-				db.initSessionStore(next);
-			},
-			function (next) {
-				var meta = require('../../src/meta');
-
-				// nconf defaults, if not set in config
-				if (!nconf.get('sessionKey')) {
-					nconf.set('sessionKey', 'express.sid');
-				}
-				// Parse out the relative_url and other goodies from the configured URL
-				var urlObject = url.parse(nconf.get('url'));
-				var relativePath = urlObject.pathname !== '/' ? urlObject.pathname : '';
-				nconf.set('base_url', urlObject.protocol + '//' + urlObject.host);
-				nconf.set('secure', urlObject.protocol === 'https:');
-				nconf.set('use_port', !!urlObject.port);
-				nconf.set('relative_path', relativePath);
-				nconf.set('port', urlObject.port || nconf.get('port') || nconf.get('PORT') || (nconf.get('PORT_ENV_VAR') ? nconf.get(nconf.get('PORT_ENV_VAR')) : false) || 4567);
-				nconf.set('upload_path', path.join(nconf.get('base_dir'), nconf.get('upload_path')));
-
-				nconf.set('core_templates_path', path.join(__dirname, '../../src/views'));
-				nconf.set('base_templates_path', path.join(nconf.get('themes_path'), 'nodebb-theme-persona/templates'));
-				nconf.set('theme_templates_path', meta.config['theme:templates'] ? path.join(nconf.get('themes_path'), meta.config['theme:id'], meta.config['theme:templates']) : nconf.get('base_templates_path'));
-				nconf.set('theme_config', path.join(nconf.get('themes_path'), 'nodebb-theme-persona', 'theme.json'));
-				nconf.set('bcrypt_rounds', 1);
-
-				next();
-			},
-			function (next) {
-				var	webserver = require('../../src/webserver');
-				var sockets = require('../../src/socket.io');
-				sockets.init(webserver.server);
-
-				require('../../src/notifications').startJobs();
-				require('../../src/user').startJobs();
-
-				webserver.listen(next);
-			},
-		], done);
-	});
-
-	function setupMockDefaults(callback) {
-		var meta = require('../../src/meta');
-
-		async.series([
-			function (next) {
-				db.emptydb(next);
-			},
-			function (next) {
-				winston.info('test_database flushed');
-				setupDefaultConfigs(meta, next);
-			},
-			function (next) {
-				meta.configs.init(next);
-			},
-			function (next) {
-				meta.dependencies.check(next);
-			},
-			function (next) {
-				meta.config.postDelay = 0;
-				meta.config.initialPostDelay = 0;
-				meta.config.newbiePostDelay = 0;
-
-				enableDefaultPlugins(next);
-			},
-			function (next) {
-				meta.themes.set({
-					type: 'local',
-					id: 'nodebb-theme-persona',
-				}, next);
-			},
-		], callback);
-	}
-	db.setupMockDefaults = setupMockDefaults;
-
-	function setupDefaultConfigs(meta, next) {
-		winston.info('Populating database with default configs, if not already set...\n');
-
-		var defaults = require(path.join(nconf.get('base_dir'), 'install/data/defaults.json'));
-
-		meta.configs.setOnEmpty(defaults, next);
-	}
-
-	function enableDefaultPlugins(callback) {
-		winston.info('Enabling default plugins\n');
-
-		var defaultEnabled = [
-			'nodebb-plugin-dbsearch',
-		];
-
-		winston.info('[install/enableDefaultPlugins] activating default plugins', defaultEnabled);
-
-		db.sortedSetAdd('plugins:active', [0], defaultEnabled, callback);
-	}
-
-	module.exports = db;
-}(module));
-=======
 var async = require('async');
 var winston = require('winston');
 var path = require('path');
@@ -265,51 +81,21 @@
 var db = require('../../src/database');
 module.exports = db;
 
-after(function (done) {
-	db.close(done);
-});
-
 before(function (done) {
 	this.timeout(30000);
-	var meta;
-	async.waterfall([
+	async.series([
 		function (next) {
 			db.init(next);
 		},
 		function (next) {
-			db.emptydb(next);
-		},
-		function (next) {
-			db.createIndices(next);
-		},
-		function (next) {
-			winston.info('test_database flushed');
-			meta = require('../../src/meta');
-			setupDefaultConfigs(meta, next);
-		},
-		function (next) {
-			meta.configs.init(next);
+			setupMockDefaults(next);
 		},
 		function (next) {
 			db.initSessionStore(next);
 		},
 		function (next) {
-			meta.dependencies.check(next);
-		},
-		function (next) {
-			meta.config.postDelay = 0;
-			meta.config.initialPostDelay = 0;
-			meta.config.newbiePostDelay = 0;
+			var meta = require('../../src/meta');
 
-			enableDefaultPlugins(next);
-		},
-		function (next) {
-			meta.themes.set({
-				type: 'local',
-				id: 'nodebb-theme-persona',
-			}, next);
-		},
-		function (next) {
 			// nconf defaults, if not set in config
 			if (!nconf.get('sessionKey')) {
 				nconf.set('sessionKey', 'express.sid');
@@ -345,6 +131,40 @@
 	], done);
 });
 
+function setupMockDefaults(callback) {
+	var meta = require('../../src/meta');
+
+	async.series([
+		function (next) {
+			db.emptydb(next);
+		},
+		function (next) {
+			winston.info('test_database flushed');
+			setupDefaultConfigs(meta, next);
+		},
+		function (next) {
+			meta.configs.init(next);
+		},
+		function (next) {
+			meta.dependencies.check(next);
+		},
+		function (next) {
+			meta.config.postDelay = 0;
+			meta.config.initialPostDelay = 0;
+			meta.config.newbiePostDelay = 0;
+
+			enableDefaultPlugins(next);
+		},
+		function (next) {
+			meta.themes.set({
+				type: 'local',
+				id: 'nodebb-theme-persona',
+			}, next);
+		},
+	], callback);
+}
+db.setupMockDefaults = setupMockDefaults;
+
 function setupDefaultConfigs(meta, next) {
 	winston.info('Populating database with default configs, if not already set...\n');
 
@@ -363,5 +183,4 @@
 	winston.info('[install/enableDefaultPlugins] activating default plugins', defaultEnabled);
 
 	db.sortedSetAdd('plugins:active', [0], defaultEnabled, callback);
-}
->>>>>>> b2cef484
+}