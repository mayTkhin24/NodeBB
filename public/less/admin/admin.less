--- conflicted
+++ resolved
@@ -2,11 +2,7 @@
 @import "./mixins";
 
 @import "./general/dashboard";
-<<<<<<< HEAD
-=======
 @import "./general/navigation";
-@import "./manage/categories";
->>>>>>> f928b879
 @import "./manage/groups";
 @import "./manage/tags";
 @import "./manage/flags";
@@ -284,27 +280,6 @@
 	}
 }
 
-<<<<<<< HEAD
-.table-reordering {
-	tr:hover {
-		cursor: move;
-	}
-}
-
-.category-preview {
-	width: 100%;
-	height: 100px;
-	text-align: center;
-	color: white;
-	margin-top: 0;
-
-	.icon {
-		width: 30px;
-		height: 30px;
-		line-height: 40px;
-		display: inline-block;
-		margin: 35px 5px 0 5px;
-=======
 // Allowing text to the right of an image-type brand
 // See: https://github.com/twbs/bootstrap/commit/8e2348e9eda51296eb680192379ab37f10355ca3
 .navbar-brand > img {
@@ -318,6 +293,5 @@
 		right: 15px;
 		width: initial;
 		max-width: calc( ~"(100% - 200px)/4" );
->>>>>>> f928b879
 	}
 }