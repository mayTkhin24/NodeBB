--- conflicted
+++ resolved
@@ -1,29 +1,17 @@
-<<<<<<< HEAD
 <ol class="breadcrumb">
 	<li><a href="/">Home</a></li>
 	<li class="active">Search</li>
 </ol>
 
-<div class="alert alert-warning {show_no_results}" id="no-search-results">
-	<strong>No search results for {search_query}.</strong>
-=======
-<div class="container">
-	<ul class="breadcrumb">
-		<li><a href="/">Home</a><span class="divider">/</span></li>
-		<li class="active">Search</li>
-	</ul>
->>>>>>> 0db599a4
-</div>
-
-<div class="category row">
-	<div class="col-md-12">
+<div class="category search">
+	<div class="">
 		<ul id="topics-container" data-search-query="{search_query}">
 		<h3>Topics</h3>
 		<div class="alert alert-info {show_no_topics}">No topics found!</div>
 		<!-- BEGIN topics -->
 		<a href="../../topic/{topics.slug}" id="tid-{topics.tid}">
 			<li class="category-item">
-				<div class="row">
+				<div>
 					<div class="col-md-12 img-thumbnail">
 						<div class="search-result-post">
 							<img src="{topics.teaser_userpicture}" />
@@ -40,7 +28,7 @@
 		<!-- BEGIN posts -->
 		<a href="../../topic/{posts.topicSlug}#{posts.pid}" id="tid-{posts.tid}">
 			<li class="category-item">
-				<div class="row">
+				<div>
 					<div class="col-md-12 img-thumbnail">
 						<div class="search-result-post">
 							<img src="{posts.picture}" />
