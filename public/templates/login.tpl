--- conflicted
+++ resolved
@@ -1,26 +1,32 @@
-<h1>Login</h1>
-<div class="row-fluid">
-	<div class="well {login_window:spansize}">
-		<h4>Login via Username &amp; Password</h4>
-		<div class="alert alert-error" id="error" style="display:none">
-			<button type="button" class="close" data-dismiss="alert">&times;</button>
-			<strong>Failed Login Attempt</strong> <p></p>
-		</div>
-		<form method="post" action="/login">
-			<label>Username</label><input type="text" placeholder="Enter Username" name="username" id="username" /><br />
-			<label>Password</label><input type="password" placeholder="Enter Password" name="password" id="password" /><br />
-			<button class="btn btn-primary" id="login" type="submit">Login</button> &nbsp; <a href="/reset">Forgot Password?</a>
-		</form>
-	</div>
-	<div class="well span6 {alternate_logins:display}">
-		<h4>Alternative Logins</h4>
-		<ul class="alt-logins">
-<<<<<<< HEAD
-			<li><a href="/auth/twitter"><img src="/images/twitter_login.png" /></a></li>
-			<li class="google"></li>
-=======
-			<li class="none {twitter:display}"><a href="/auth/twitter"><img src="/images/twitter_login.png" /></a></li>
->>>>>>> c73feeea
-		</ul>
-	</div>
-</div>+<h1>Login</h1>
+<div class="row-fluid">
+	<div class="well {login_window:spansize}">
+		<h4>Login via Username &amp; Password</h4>
+		<div class="alert alert-error" id="error" style="display:none">
+			<button type="button" class="close" data-dismiss="alert">&times;</button>
+			<strong>Failed Login Attempt</strong> <p></p>
+		</div>
+		<form method="post" action="/login">
+			<label>Username</label><input type="text" placeholder="Enter Username" name="username" id="username" /><br />
+			<label>Password</label><input type="password" placeholder="Enter Password" name="password" id="password" /><br />
+			<button class="btn btn-primary" id="login" type="submit">Login</button> &nbsp; <a href="/reset">Forgot Password?</a>
+		</form>
+	</div>
+	<div class="well span6 {alternate_logins:display}">
+		<h4>Alternative Logins</h4>
+		<ul class="alt-logins">
+			<li data-url="/auth/twitter" class="twitter {twitter:display}"></li>
+			<li data-url="/auth/google" class="google {google:display}"></li>
+		</ul>
+	</div>
+</div>
+
+<script>
+	var altLoginEl = document.querySelector('.alt-logins');
+
+	altLoginEl.addEventListener('click', function(e) {
+		if (e.target.nodeName === 'LI') {
+			document.location.href = e.target.getAttribute('data-url');
+		}
+	});
+</script>