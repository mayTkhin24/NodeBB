
'use strict';

var async = require('async'),

	db = require('../database'),
	meta = require('../meta'),
	_ = require('underscore'),
	plugins = require('../plugins');


module.exports = function(Topics) {

	Topics.createTags = function(tags, tid, timestamp, callback) {
		callback = callback || function () {};

		if (!Array.isArray(tags) || !tags.length) {
			return callback();
		}

		async.waterfall([
			function (next) {
				plugins.fireHook('filter:tags.filter', {tags: tags, tid: tid}, next);
			},
			function (data, next) {
				tags = data.tags.slice(0, meta.config.maximumTagsPerTopic || 5);
<<<<<<< HEAD

				async.each(tags, function(tag, next) {
					tag = Topics.cleanUpTag(tag);
					if (tag.length < (meta.config.minimumTagLength || 3)) {
						return next();
					}

					async.parallel([
						async.apply(db.setAdd, 'topic:' + tid + ':tags', tag),
						async.apply(db.sortedSetAdd, 'tag:' + tag + ':topics', timestamp, tid)
					], function(err) {
						if (err) {
							return next(err);
						}
						updateTagCount(tag, next);
					});
				}, next);
=======

				tags = tags.map(Topics.cleanUpTag).filter(function(tag) {
					return tag && tag.length >= (meta.config.minimumTagLength || 3);
				});

				var keys = tags.map(function(tag) {
					return 'tag:' + tag + ':topics';
				});

				async.parallel([
					async.apply(db.setAdd, 'topic:' + tid + ':tags', tags),
					async.apply(db.sortedSetsAdd, keys, timestamp, tid)
				], function(err) {
					if (err) {
						return next(err);
					}
					async.each(tags, updateTagCount, next);
				});
>>>>>>> 290686a1
			}
		], callback);
	};

	Topics.cleanUpTag = function(tag) {
		if (typeof tag !== 'string' || !tag.length ) {
			return '';
		}
		tag = tag.trim().toLowerCase();
		tag = tag.replace(/[,\/#!$%\^\*;:{}=_`<>'"~()?\|]/g, '');
		tag = tag.substr(0, meta.config.maximumTagLength || 15).trim();
		var matches = tag.match(/^[.-]*(.+?)[.-]*$/);
		if (matches && matches.length > 1) {
			tag = matches[1];
		}
		return tag;
	};

	Topics.updateTag = function(tag, data, callback) {
		db.setObject('tag:' + tag, data, callback);
	};

	function updateTagCount(tag, callback) {
		callback = callback || function() {};
		Topics.getTagTopicCount(tag, function(err, count) {
			if (err) {
				return callback(err);
			}
			count = count || 0;

			db.sortedSetAdd('tags:topic:count', count, tag, callback);
		});
	}

	Topics.getTagTids = function(tag, start, stop, callback) {
		db.getSortedSetRevRange('tag:' + tag + ':topics', start, stop, callback);
	};

	Topics.getTagTopicCount = function(tag, callback) {
		db.sortedSetCard('tag:' + tag + ':topics', callback);
	};

	Topics.deleteTags = function(tags, callback) {
		if (!Array.isArray(tags) || !tags.length) {
			return callback();
		}

		async.series([
			function(next) {
				removeTagsFromTopics(tags, next);
			},
			function(next) {
				var keys = tags.map(function(tag) {
					return 'tag:' + tag + ':topics';
				});
				db.deleteAll(keys, next);
			},
			function(next) {
				db.sortedSetRemove('tags:topic:count', tags, next);
			}
		], callback);
	};

	function removeTagsFromTopics(tags, callback) {
		async.eachLimit(tags, 50, function(tag, next) {
			db.getSortedSetRange('tag:' + tag + ':topics', 0, -1, function(err, tids) {
				if (err || !tids.length) {
					return next(err);
				}
				var keys = tids.map(function(tid) {
					return 'topic:' + tid + ':tags';
				});

				db.setsRemove(keys, tag, next);
			});
		}, callback);
	}

	Topics.deleteTag = function(tag) {
		db.delete('tag:' + tag + ':topics');
		db.sortedSetRemove('tags:topic:count', tag);
	};

	Topics.getTags = function(start, stop, callback) {
		db.getSortedSetRevRangeWithScores('tags:topic:count', start, stop, function(err, tags) {
			if (err) {
				return callback(err);
			}

			Topics.getTagData(tags, callback);
		});
	};

	Topics.getTagData = function(tags, callback) {
		var keys = tags.map(function(tag) {
			return 'tag:' + tag.value;
		});

		db.getObjects(keys, function(err, tagData) {
			if (err) {
				return callback(err);
			}

			tags.forEach(function(tag, index) {
				tag.color = tagData[index] ? tagData[index].color : '';
				tag.bgColor = tagData[index] ? tagData[index].bgColor : '';
			});
			callback(null, tags);
		});
	};

	Topics.getTopicTags = function(tid, callback) {
		db.getSetMembers('topic:' + tid + ':tags', callback);
	};

	Topics.getTopicTagsObjects = function(tid, callback) {
		Topics.getTopicsTagsObjects([tid], function(err, data) {
			callback(err, Array.isArray(data) && data.length ? data[0] : []);
		});
	};

	Topics.getTopicsTagsObjects = function(tids, callback) {
		var sets = tids.map(function(tid) {
			return 'topic:' + tid + ':tags';
		});

		db.getSetsMembers(sets, function(err, topicTags) {
			if (err) {
				return callback(err);
			}

			var uniqueTopicTags = _.uniq(_.flatten(topicTags));

			var tags = uniqueTopicTags.map(function(tag) {
				return {value: tag};
			});

			async.parallel({
				tagData: function(next) {
					Topics.getTagData(tags, next);
				},
				counts: function(next) {
					db.sortedSetScores('tags:topic:count', uniqueTopicTags, next);
				}
			}, function(err, results) {
				if (err) {
					return callback(err);
				}

				results.tagData.forEach(function(tag, index) {
					tag.score = results.counts[index] ? results.counts[index] : 0;
				});

				var tagData = _.object(uniqueTopicTags, results.tagData);

				topicTags.forEach(function(tags, index) {
					if (Array.isArray(tags)) {
						topicTags[index] = tags.map(function(tag) {return tagData[tag];});
					}
				});

				callback(null, topicTags);
			});
		});
	};

	Topics.updateTags = function(tid, tags, callback) {
		callback = callback || function() {};
		async.waterfall([
			function(next) {
				Topics.deleteTopicTags(tid, next);
			},
			function(next) {
				Topics.getTopicField(tid, 'timestamp', next);
			},
			function(timestamp, next) {
				Topics.createTags(tags, tid, timestamp, next);
			}
		], callback);
	};

	Topics.deleteTopicTags = function(tid, callback) {
		Topics.getTopicTags(tid, function(err, tags) {
			if (err) {
				return callback(err);
			}

			async.series([
				function(next) {
					db.delete('topic:' + tid + ':tags', next);
				},
				function(next) {
					var sets = tags.map(function(tag) {
						return 'tag:' + tag + ':topics';
					});

					db.sortedSetsRemove(sets, tid, next);
				},
				function(next) {
					async.each(tags, function(tag, next) {
						updateTagCount(tag, next);
					}, next);
				}
			], function(err, results) {
				callback(err);
			});
		});
	};

	Topics.searchTags = function(data, callback) {
		if (!data || !data.query) {
			return callback(null, []);
		}

		db.getSortedSetRevRange('tags:topic:count', 0, -1, function(err, tags) {
			if (err) {
				return callback(null, []);
			}

			data.query = data.query.toLowerCase();

			var matches = [];
			for(var i=0; i<tags.length; ++i) {
				if (tags[i].toLowerCase().startsWith(data.query)) {
					matches.push(tags[i]);
				}
			}

			matches = matches.slice(0, 20).sort(function(a, b) {
				return a > b;
			});

			plugins.fireHook('filter:tags.search', {data: data, matches: matches}, function(err, data) {
				callback(err, data ? data.matches : []);
			});
		});
	};

	Topics.searchAndLoadTags = function(data, callback) {
		var searchResult = {
			tags: [],
			matchCount: 0,
			pageCount: 1
		};

		if (!data.query || !data.query.length) {
			return callback(null, searchResult);
		}
		Topics.searchTags(data, function(err, tags) {
			if (err) {
				return callback(err);
			}
			async.parallel({
				counts: function(next) {
					db.sortedSetScores('tags:topic:count', tags, next);
				},
				tagData: function(next) {
					tags = tags.map(function(tag) {
						return {value: tag};
					});

					Topics.getTagData(tags, next);
				}
			}, function(err, results) {
				if (err) {
					return callback(err);
				}
				results.tagData.forEach(function(tag, index) {
					tag.score = results.counts[index];
				});
				results.tagData.sort(function(a, b) {
					return b.score - a.score;
				});
				searchResult.tags = results.tagData;
				searchResult.matchCount = results.tagData.length;
				searchResult.pageCount = 1;
				callback(null, searchResult);
			});
		});
	};

};<|MERGE_RESOLUTION|>--- conflicted
+++ resolved
@@ -24,26 +24,6 @@
 			},
 			function (data, next) {
 				tags = data.tags.slice(0, meta.config.maximumTagsPerTopic || 5);
-<<<<<<< HEAD
-
-				async.each(tags, function(tag, next) {
-					tag = Topics.cleanUpTag(tag);
-					if (tag.length < (meta.config.minimumTagLength || 3)) {
-						return next();
-					}
-
-					async.parallel([
-						async.apply(db.setAdd, 'topic:' + tid + ':tags', tag),
-						async.apply(db.sortedSetAdd, 'tag:' + tag + ':topics', timestamp, tid)
-					], function(err) {
-						if (err) {
-							return next(err);
-						}
-						updateTagCount(tag, next);
-					});
-				}, next);
-=======
-
 				tags = tags.map(Topics.cleanUpTag).filter(function(tag) {
 					return tag && tag.length >= (meta.config.minimumTagLength || 3);
 				});
@@ -61,7 +41,6 @@
 					}
 					async.each(tags, updateTagCount, next);
 				});
->>>>>>> 290686a1
 			}
 		], callback);
 	};
