--- conflicted
+++ resolved
@@ -13,36 +13,6 @@
 module.exports = function (Messaging) {
 	Messaging.notifyQueue = {};	// Only used to notify a user of a new chat message, see Messaging.notifyUser
 
-<<<<<<< HEAD
-	Messaging.notifyUsersInRoom = function (fromUid, roomId, messageObj) {
-		Messaging.getUidsInRoom(roomId, 0, -1, function (err, uids) {
-			if (err) {
-				return;
-			}
-
-			var data = {
-				roomId: roomId,
-				fromUid: fromUid,
-				message: messageObj,
-			};
-			uids.forEach(function (uid) {
-				data.self = parseInt(uid, 10) === parseInt(fromUid, 10) ? 1 : 0;
-				Messaging.pushUnreadCount(uid);
-				sockets.in('uid_' + uid).emit('event:chats.receive', data);
-			});
-
-			// Delayed notifications
-			var queueObj = Messaging.notifyQueue[fromUid + ':' + roomId];
-			if (queueObj) {
-				queueObj.message.content += '\n' + messageObj.content;
-				clearTimeout(queueObj.timeout);
-			} else {
-				queueObj = {
-					message: messageObj,
-				};
-				Messaging.notifyQueue[fromUid + ':' + roomId] = queueObj;
-			}
-=======
 	Messaging.notificationSendDelay = 1000 * 60;
 
 	Messaging.notifyUsersInRoom = function (fromUid, roomId, messageObj) {
@@ -54,12 +24,11 @@
 				var data = {
 					roomId: roomId,
 					fromUid: fromUid,
-					message: messageObj
+					message: messageObj,
 				};
->>>>>>> cfc8884c
 
 				uids.forEach(function (uid) {
-					data.self = parseInt(uid, 10) === parseInt(fromUid) ? 1 : 0;
+					data.self = parseInt(uid, 10) === parseInt(fromUid, 10) ? 1 : 0;
 					Messaging.pushUnreadCount(uid);
 					sockets.in('uid_' + uid).emit('event:chats.receive', data);
 				});
@@ -70,30 +39,20 @@
 					queueObj.message.content += '\n' + messageObj.content;
 					clearTimeout(queueObj.timeout);
 				} else {
-					queueObj = Messaging.notifyQueue[fromUid + ':' + roomId] = {
-						message: messageObj
+					queueObj = {
+						message: messageObj,
 					};
+					Messaging.notifyQueue[fromUid + ':' + roomId] = queueObj;
 				}
 
 				queueObj.timeout = setTimeout(function () {
 					sendNotifications(fromUid, uids, roomId, queueObj.message);
 				}, Messaging.notificationSendDelay);
 				next();
-			}
+			},
 		]);
 	};
 
-<<<<<<< HEAD
-			notifications.create({
-				bodyShort: '[[notifications:new_message_from, ' + messageObj.fromUser.username + ']]',
-				bodyLong: messageObj.content,
-				nid: 'chat_' + fromuid + '_' + roomId,
-				from: fromuid,
-				path: '/chats/' + messageObj.roomId,
-			}, function (err, notification) {
-				if (!err && notification) {
-					notifications.push(notification, uids, callback);
-=======
 	function sendNotifications(fromuid, uids, roomId, messageObj) {
 		async.waterfall([
 			function (next) {
@@ -106,7 +65,6 @@
 
 				if (!uids.length) {
 					return;
->>>>>>> cfc8884c
 				}
 
 				notifications.create({
@@ -114,9 +72,9 @@
 					bodyLong: messageObj.content,
 					nid: 'chat_' + fromuid + '_' + roomId,
 					from: fromuid,
-					path: '/chats/' + messageObj.roomId
+					path: '/chats/' + messageObj.roomId,
 				}, next);
-			}
+			},
 		], function (err, notification) {
 			if (!err) {
 				delete Messaging.notifyQueue[fromuid + ':' + roomId];
@@ -141,39 +99,10 @@
 					},
 					userSettings: function (next) {
 						user.getMultipleUserSettings(uids, next);
-					}
+					},
 				}, next);
 			},
-<<<<<<< HEAD
-			userSettings: function (next) {
-				user.getMultipleUserSettings(uids, next);
-			},
-		}, function (err, results) {
-			if (err) {
-				return winston.error(err);
-			}
 
-			results.userData = results.userData.filter(function (userData, index) {
-				return userData && results.userSettings[index] && results.userSettings[index].sendChatNotifications;
-			});
-
-			async.each(results.userData, function (userData, next) {
-				emailer.send('notif_chat', userData.uid, {
-					subject: '[[email:notif.chat.subject, ' + messageObj.fromUser.username + ']]',
-					summary: '[[notifications:new_message_from, ' + messageObj.fromUser.username + ']]',
-					message: messageObj,
-					site_title: meta.config.title || 'NodeBB',
-					url: nconf.get('url'),
-					roomId: messageObj.roomId,
-					username: userData.username,
-					userslug: userData.userslug,
-				}, next);
-			}, function (err) {
-				if (err) {
-					winston.error(err);
-				}
-			});
-=======
 			function (results, next) {
 				results.userData = results.userData.filter(function (userData, index) {
 					return userData && results.userSettings[index] && results.userSettings[index].sendChatNotifications;
@@ -187,15 +116,14 @@
 						url: nconf.get('url'),
 						roomId: messageObj.roomId,
 						username: userData.username,
-						userslug: userData.userslug
+						userslug: userData.userslug,
 					}, next);
 				}, next);
-			}
+			},
 		], function (err) {
 			if (err) {
 				return winston.error(err);
 			}
->>>>>>> cfc8884c
 		});
 	}
 };