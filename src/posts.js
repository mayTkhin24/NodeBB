--- conflicted
+++ resolved
@@ -300,26 +300,14 @@
 						topics.increasePostCount(tid);
 						topics.updateTimestamp(tid, timestamp);
 
-<<<<<<< HEAD
-						RDB.zadd('categories:recent_posts:cid:' + cid, timestamp, pid);
-=======
 						RDB.incr('totalpostcount');
 							
 						topics.getTopicField(tid, 'cid', function(cid) {
 							RDB.handle(err);
->>>>>>> 1bee527f
 
 							feed.updateTopic(tid, cid);
 
-<<<<<<< HEAD
-							RDB.sadd('cid:' + cid + ':active_users', uid);
-						});
-					});					
-					
-					user.onNewPostMade(uid, tid, pid, timestamp);
-=======
 							RDB.zadd('categories:recent_posts:cid:' + cid, Date.now(), pid);
->>>>>>> 1bee527f
 
 							// this is a bit of a naive implementation, defn something to look at post-MVP
 							RDB.scard('cid:' + cid + ':active_users', function(amount) {
