'use strict';

var async = require('async'),

	db = require('./database'),
	posts = require('./posts'),
	topics = require('./topics'),
	categories = require('./categories'),
	user = require('./user'),
	plugins = require('./plugins'),
	privileges = require('./privileges');

var search = {};

module.exports = search;

search.search = function(data, callback) {
	function done(err, data) {
		if (err) {
			return callback(err);
		}

		result.search_query = query;
		result[searchIn] = data.matches;
		result.matchCount = data.matchCount;
		result.hidePostedBy = searchIn !== 'posts';
		result.time = (process.elapsedTimeSince(start) / 1000).toFixed(2);
		callback(null, result);
	}

	var start = process.hrtime();

	var query = data.query;
	var searchIn = data.searchIn || 'posts';

	var result = {
		posts: [],
		users: [],
		tags: []
	};

	if (searchIn === 'posts') {
		searchInPosts(query, data, done);
	} else if (searchIn === 'users') {
		searchInUsers(query, uid, done);
	} else if (searchIn === 'tags') {
		searchInTags(query, done);
	} else {
		callback(new Error('[[error:unknown-search-filter]]'));
	}
};

function searchInPosts(query, data, callback) {
	data.uid = data.uid || 0;
	async.parallel({
		pids: function(next) {
			searchQuery('post', query, next);
		},
		tids: function(next) {
			searchQuery('topic', query, next);
		},
		searchCategories: function(next) {
			getSearchCategories(data, next);
		}
	}, function (err, results) {
		if (err) {
			return callback(err);
		}

		var matchCount = 0;
		if (!results || (!results.pids.length && !results.tids.length)) {
			return callback(null, {matches: [], matchCount: matchCount});
		}

		async.waterfall([
			function(next) {
				getMainPids(results.tids, next);
			},
			function(mainPids, next) {
				results.pids.forEach(function(pid) {
					if (mainPids.indexOf(pid) === -1) {
						mainPids.push(pid);
					}
				});
				privileges.posts.filter('read', mainPids, data.uid, next);
			},
			function(pids, next) {
				filterAndSort(pids, data, results.searchCategories, next);
			},
			function(pids, next) {
				matchCount = pids.length;
				if (data.page) {
					var start = Math.max(0, (data.page - 1)) * 10;
					pids = pids.slice(start, start + 10);
				}

				posts.getPostSummaryByPids(pids, data.uid, {stripTags: true, parse: false}, next);
			},
			function(posts, next) {
				next(null, {matches: posts, matchCount: matchCount});
			}
		], callback);
	});
}

<<<<<<< HEAD
function filterAndSort(pids, data, searchCategories, callback) {
	var postFields = ['pid', 'tid', 'timestamp'];
	var topicFields = [];

	if (data.postedBy) {
		postFields.push('uid');
	}

	if (searchCategories.length) {
		topicFields.push('cid');
	}

	if (data.replies) {
		topicFields.push('postcount');
	}

	async.parallel({
		posts: function(next) {
			getMatchedPosts(pids, postFields, topicFields, next);
		},
		postedByUid: function(next) {
			if (data.postedBy) {
				user.getUidByUsername(data.postedBy, next);
			} else {
				next();
			}
		}
	}, function(err, results) {
		if (err) {
			return callback(err);
		}
		if (!results.posts) {
			return callback(null, pids);
		}
		var posts = results.posts.filter(Boolean);

		posts = filterByUser(posts, results.postedByUid);
		posts = filterByCategories(posts, searchCategories);
		posts = filterByPostcount(posts, data.replies, data.repliesFilter);
		posts = filterByTimerange(posts, data.timeRange, data.timeFilter);

		sortPosts(posts, data);

		pids = posts.map(function(post) {
			return post && post.pid;
		});

		callback(null, pids);
	});
}

function getMatchedPosts(pids, postFields, topicFields, callback) {
	var keys = pids.map(function(pid) {
		return 'post:' + pid;
	});
	var posts;
	async.waterfall([
		function(next) {
			db.getObjectsFields(keys, postFields, next);
		},
		function(_posts, next) {
			posts = _posts;
			if (!topicFields.length) {
				return callback(null, posts);
			}
			var topicKeys = posts.map(function(post) {
				return 'topic:' + post.tid;
			});
			db.getObjectsFields(topicKeys, topicFields, next);
		},
		function(topics, next) {
			posts.forEach(function(post, index) {
				post.topic = topics[index];
			});

			next(null, posts);
		}
	], callback);
}

function filterByUser(posts, postedByUid) {
	if (postedByUid) {
		postedByUid = parseInt(postedByUid, 10);
		posts = posts.filter(function(post) {
			return parseInt(post.uid, 10) === postedByUid;
		});
	}
	return posts;
}

function filterByCategories(posts, searchCategories) {
	if (searchCategories.length) {
		posts = posts.filter(function(post) {
			return post.topic && searchCategories.indexOf(post.topic.cid) !== -1;
		});
	}
	return posts;
}

function filterByPostcount(posts, postCount, repliesFilter) {
	postCount = parseInt(postCount, 10);
	if (postCount) {
		if (repliesFilter === 'atleast') {
			posts = posts.filter(function(post) {
				return post.topic && post.topic.postcount >= postCount;
			});
		} else {
			posts = posts.filter(function(post) {
				return post.topic && post.topic.postcount <= postCount;
			});
		}
	}
	return posts;
}

function filterByTimerange(posts, timeRange, timeFilter) {
	timeRange = parseInt(timeRange) * 1000;
	if (timeRange) {
		var time = Date.now() - timeRange;
		if (timeFilter === 'newer') {
			posts = posts.filter(function(post) {
				return post.timestamp >= time;
			});
		} else {
			posts = posts.filter(function(post) {
				return post.timestamp <= time;
			});
		}
	}
	return posts;
}

function sortPosts(posts, data) {
	posts.sort(function(p1, p2) {
		return p2.timestamp - p1.timestamp;
	});
}

function getSearchCategories(data, callback) {
	if (!Array.isArray(data.categories) || !data.categories.length || data.categories.indexOf('all') !== -1) {
		return callback(null, []);
	}

	async.parallel({
		watchedCids: function(next) {
			if (data.categories.indexOf('watched') !== -1) {
				user.getWatchedCategories(data.uid, next);
			} else {
				next(null, []);
			}
		},
		childrenCids: function(next) {
			if (data.searchChildren) {
				getChildrenCids(data.categories, data.uid, next);
			} else {
				next(null, []);
			}
		}
	}, function(err, results) {
		if (err) {
			return callback(err);
		}

		var cids = results.watchedCids.concat(results.childrenCids).concat(data.categories).filter(function(cid, index, array) {
			return cid && array.indexOf(cid) === index;
		});

		callback(null, cids);
	});
}

function getChildrenCids(cids, uid, callback) {
	categories.getChildren(cids, uid, function(err, childrenCategories) {
		if (err) {
			return callback(err);
		}

		var childrenCids = [];
		childrenCategories.forEach(function(childrens) {
			childrenCids = childrenCids.concat(childrens.map(function(category) {
				return category && category.cid;
			}));
		});

		callback(null, childrenCids);
	});
}

function searchInUsers(query, callback) {
	user.search({query: query}, function(err, results) {
		if (err) {
			return callback(err);
		}
		callback(null, {matches: results.users, matchCount: results.matchCount});
=======
function searchInUsers(query, uid, callback) {
	user.search({query: query, uid: uid}, function(err, results) {
		callback(err, results ? results.users : null);
>>>>>>> 59da48de
	});
}

function searchInTags(query, callback) {
	topics.searchAndLoadTags({query: query}, function(err, tags) {
		if (err) {
			return callback(err);
		}

		callback(null, {matches: tags, matchCount: tags.length});
	});
}

function getMainPids(tids, callback) {
	topics.getTopicsFields(tids, ['mainPid'], function(err, topics) {
		if (err) {
			return callback(err);
		}
		topics = topics.map(function(topic) {
			return topic && topic.mainPid;
		}).filter(Boolean);
		callback(null, topics);
	});
}

function searchQuery(index, query, callback) {
	plugins.fireHook('filter:search.query', {
		index: index,
		query: query
	}, callback);
}
<|MERGE_RESOLUTION|>--- conflicted
+++ resolved
@@ -42,7 +42,7 @@
 	if (searchIn === 'posts') {
 		searchInPosts(query, data, done);
 	} else if (searchIn === 'users') {
-		searchInUsers(query, uid, done);
+		searchInUsers(query, data.uid, done);
 	} else if (searchIn === 'tags') {
 		searchInTags(query, done);
 	} else {
@@ -103,7 +103,6 @@
 	});
 }
 
-<<<<<<< HEAD
 function filterAndSort(pids, data, searchCategories, callback) {
 	var postFields = ['pid', 'tid', 'timestamp'];
 	var topicFields = [];
@@ -292,17 +291,12 @@
 	});
 }
 
-function searchInUsers(query, callback) {
-	user.search({query: query}, function(err, results) {
-		if (err) {
-			return callback(err);
-		}
-		callback(null, {matches: results.users, matchCount: results.matchCount});
-=======
 function searchInUsers(query, uid, callback) {
 	user.search({query: query, uid: uid}, function(err, results) {
-		callback(err, results ? results.users : null);
->>>>>>> 59da48de
+		if (err) {
+			return callback(err);
+		}
+		callback(null, {matches: results.users, matchCount: results.matchCount});
 	});
 }
 
