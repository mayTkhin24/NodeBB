'use strict';

var async = require('async');

var groups = require('../groups');
var meta = require('../meta');
var user = require('../user');
var utils = require('../../public/src/utils');
var groupsController = require('../controllers/groups');

var SocketGroups = {};


SocketGroups.before = function (socket, method, data, next) {
	if (!data) {
		return next(new Error('[[error:invalid-data]]'));
	}
	next();
};

SocketGroups.join = function (socket, data, callback) {
	if (!parseInt(socket.uid, 10)) {
		return callback(new Error('[[error:invalid-uid]]'));
	}

	if (data.groupName === 'administrators' || groups.isPrivilegeGroup(data.groupName)) {
		return callback(new Error('[[error:not-allowed]]'));
	}

	async.waterfall([
		function (next) {
			groups.exists(data.groupName, next);
		},
		function (exists, next) {
			if (!exists) {
				return next(new Error('[[error:no-group]]'));
			}

			if (parseInt(meta.config.allowPrivateGroups, 10) !== 1) {
				return groups.join(data.groupName, socket.uid, callback);
			}

			async.parallel({
				isAdmin: async.apply(user.isAdministrator, socket.uid),
				groupData: async.apply(groups.getGroupData, data.groupName),
			}, next);
		},
		function (results, next) {
			if (results.groupData.private && results.groupData.disableJoinRequests) {
				return next(new Error('[[error:join-requests-disabled]]'));
			}

			if (!results.groupData.private || results.isAdmin) {
				groups.join(data.groupName, socket.uid, next);
			} else {
				groups.requestMembership(data.groupName, socket.uid, next);
			}
		},
	], callback);
};

SocketGroups.leave = function (socket, data, callback) {
	if (!parseInt(socket.uid, 10)) {
		return callback(new Error('[[error:invalid-uid]]'));
	}

	if (data.groupName === 'administrators') {
		return callback(new Error('[[error:cant-remove-self-as-admin]]'));
	}

	groups.leave(data.groupName, socket.uid, callback);
};

function isOwner(next) {
	return function (socket, data, callback) {
		async.parallel({
			isAdmin: async.apply(user.isAdministrator, socket.uid),
			isOwner: async.apply(groups.ownership.isOwner, socket.uid, data.groupName),
		}, function (err, results) {
			if (err || (!results.isOwner && !results.isAdmin)) {
				return callback(err || new Error('[[error:no-privileges]]'));
			}
			next(socket, data, callback);
		});
	};
}

function isInvited(next) {
	return function (socket, data, callback) {
		groups.isInvited(socket.uid, data.groupName, function (err, invited) {
			if (err || !invited) {
				return callback(err || new Error('[[error:not-invited]]'));
			}
			next(socket, data, callback);
		});
	};
}

SocketGroups.grant = isOwner(function (socket, data, callback) {
	groups.ownership.grant(data.toUid, data.groupName, callback);
});

SocketGroups.rescind = isOwner(function (socket, data, callback) {
	groups.ownership.rescind(data.toUid, data.groupName, callback);
});

SocketGroups.accept = isOwner(function (socket, data, callback) {
	groups.acceptMembership(data.groupName, data.toUid, callback);
});

SocketGroups.reject = isOwner(function (socket, data, callback) {
	groups.rejectMembership(data.groupName, data.toUid, callback);
});

SocketGroups.acceptAll = isOwner(function (socket, data, callback) {
	acceptRejectAll(groups.acceptMembership, socket, data, callback);
});

SocketGroups.rejectAll = isOwner(function (socket, data, callback) {
	acceptRejectAll(groups.rejectMembership, socket, data, callback);
});

function acceptRejectAll(method, socket, data, callback) {
	async.waterfall([
		function (next) {
			groups.getPending(data.groupName, next);
		},
		function (uids, next) {
			async.each(uids, function (uid, next) {
				method(data.groupName, uid, next);
			}, next);
		},
	], callback);
}

SocketGroups.issueInvite = isOwner(function (socket, data, callback) {
	groups.invite(data.groupName, data.toUid, callback);
});

SocketGroups.issueMassInvite = isOwner(function (socket, data, callback) {
	if (!data || !data.usernames || !data.groupName) {
		return callback(new Error('[[error:invalid-data]]'));
	}
	var usernames = String(data.usernames).split(',');
	usernames = usernames.map(function (username) {
		return username && username.trim();
	});

	async.waterfall([
		function (next) {
			user.getUidsByUsernames(usernames, next);
		},
		function (uids, next) {
			uids = uids.filter(function (uid) {
				return !!uid && parseInt(uid, 10);
			});

			async.eachSeries(uids, function (uid, next) {
				groups.invite(data.groupName, uid, next);
			}, next);
		}
	], callback);
});

SocketGroups.rescindInvite = isOwner(function (socket, data, callback) {
	groups.rejectMembership(data.groupName, data.toUid, callback);
});

SocketGroups.acceptInvite = isInvited(function (socket, data, callback) {
	groups.acceptMembership(data.groupName, socket.uid, callback);
});

SocketGroups.rejectInvite = isInvited(function (socket, data, callback) {
	groups.rejectMembership(data.groupName, socket.uid, callback);
});

SocketGroups.update = isOwner(function (socket, data, callback) {
	groups.update(data.groupName, data.values, callback);
});


SocketGroups.kick = isOwner(function (socket, data, callback) {
	if (socket.uid === parseInt(data.uid, 10)) {
		return callback(new Error('[[error:cant-kick-self]]'));
	}

	async.waterfall([
		function (next) {
			groups.ownership.isOwner(data.uid, data.groupName, next);
		},
		function (isOwner, next) {
			groups.kick(data.uid, data.groupName, isOwner, next);
		}
<<<<<<< HEAD
		groups.kick(data.uid, data.groupName, isOwner, callback);
	});
=======
	], callback);
>>>>>>> 048eb8a3
});

SocketGroups.create = function (socket, data, callback) {
	if (!socket.uid) {
		return callback(new Error('[[error:no-privileges]]'));
	} else if (parseInt(meta.config.allowGroupCreation, 10) !== 1) {
		return callback(new Error('[[error:group-creation-disabled]]'));
	} else if (groups.isPrivilegeGroup(data.name)) {
		return callback(new Error('[[error:invalid-group-name]]'));
	}

	data.ownerUid = socket.uid;
	groups.create(data, callback);
};

SocketGroups.delete = isOwner(function (socket, data, callback) {
	if (data.groupName === 'administrators' ||
		data.groupName === 'registered-users' ||
		data.groupName === 'Global Moderators') {
		return callback(new Error('[[error:not-allowed]]'));
	}

<<<<<<< HEAD
	async.parallel({
		isOwner: async.apply(groups.ownership.isOwner, socket.uid, data.groupName),
		isAdmin: async.apply(user.isAdministrator, socket.uid),
	}, function (err, checks) {
		if (err) {
			return callback(err);
		}
		if (!checks.isOwner && !checks.isAdmin) {
			return callback(new Error('[[error:no-privileges]]'));
		}

		groups.destroy(data.groupName, callback);
	});
};
=======
	groups.destroy(data.groupName, callback);
});
>>>>>>> 048eb8a3

SocketGroups.search = function (socket, data, callback) {
	data.options = data.options || {};

	if (!data.query) {
		var groupsPerPage = 15;
		groupsController.getGroupsFromSet(socket.uid, data.options.sort, 0, groupsPerPage - 1, function (err, data) {
			callback(err, !err ? data.groups : null);
		});
		return;
	}

	groups.search(data.query, data.options, callback);
};

SocketGroups.loadMore = function (socket, data, callback) {
<<<<<<< HEAD
	if (!data.sort || !utils.isNumber(data.after) || parseInt(data.after, 10) < 0) {
		return callback();
=======
	if (!data.sort  || !utils.isNumber(data.after) || parseInt(data.after, 10) < 0) {
		return callback(new Error('[[error:invalid-data]]'));
>>>>>>> 048eb8a3
	}

	var groupsPerPage = 9;
	var start = parseInt(data.after, 10);
	var stop = start + groupsPerPage - 1;
	groupsController.getGroupsFromSet(socket.uid, data.sort, start, stop, callback);
};

SocketGroups.searchMembers = function (socket, data, callback) {
	data.uid = socket.uid;
	groups.searchMembers(data, callback);
};

SocketGroups.loadMoreMembers = function (socket, data, callback) {
	if (!data.groupName || !utils.isNumber(data.after) || parseInt(data.after, 10) < 0) {
		return callback(new Error('[[error:invalid-data]]'));
	}
	data.after = parseInt(data.after, 10);
	async.waterfall([
		function (next) {
			user.getUsersFromSet('group:' + data.groupName + ':members', socket.uid, data.after, data.after + 9, next);
		},
		function (users, next) {
			next(null, {
				users: users,
				nextStart: data.after + 10
			});
		}
<<<<<<< HEAD

		callback(null, { users: users, nextStart: data.after + 10 });
	});
=======
	], callback);
>>>>>>> 048eb8a3
};

SocketGroups.cover = {};

SocketGroups.cover.update = function (socket, data, callback) {
	if (!socket.uid) {
		return callback(new Error('[[error:no-privileges]]'));
	}

	async.waterfall([
		function (next) {
			groups.ownership.isOwner(socket.uid, data.groupName, next);
		},
		function (isOwner, next) {
			if (!isOwner) {
				return next(new Error('[[error:no-privileges]]'));
			}

			groups.updateCover(socket.uid, data, next);
		},
	], callback);
};

SocketGroups.cover.remove = function (socket, data, callback) {
	if (!socket.uid) {
		return callback(new Error('[[error:no-privileges]]'));
	}

	async.waterfall([
		function (next) {
			groups.ownership.isOwner(socket.uid, data.groupName, next);
		},
		function (isOwner, next) {
			if (!isOwner) {
				return next(new Error('[[error:no-privileges]]'));
			}

			groups.removeCover(data, next);
		},
	], callback);
};

module.exports = SocketGroups;<|MERGE_RESOLUTION|>--- conflicted
+++ resolved
@@ -158,7 +158,7 @@
 			async.eachSeries(uids, function (uid, next) {
 				groups.invite(data.groupName, uid, next);
 			}, next);
-		}
+		},
 	], callback);
 });
 
@@ -190,13 +190,8 @@
 		},
 		function (isOwner, next) {
 			groups.kick(data.uid, data.groupName, isOwner, next);
-		}
-<<<<<<< HEAD
-		groups.kick(data.uid, data.groupName, isOwner, callback);
-	});
-=======
-	], callback);
->>>>>>> 048eb8a3
+		},
+	], callback);
 });
 
 SocketGroups.create = function (socket, data, callback) {
@@ -219,25 +214,8 @@
 		return callback(new Error('[[error:not-allowed]]'));
 	}
 
-<<<<<<< HEAD
-	async.parallel({
-		isOwner: async.apply(groups.ownership.isOwner, socket.uid, data.groupName),
-		isAdmin: async.apply(user.isAdministrator, socket.uid),
-	}, function (err, checks) {
-		if (err) {
-			return callback(err);
-		}
-		if (!checks.isOwner && !checks.isAdmin) {
-			return callback(new Error('[[error:no-privileges]]'));
-		}
-
-		groups.destroy(data.groupName, callback);
-	});
-};
-=======
 	groups.destroy(data.groupName, callback);
 });
->>>>>>> 048eb8a3
 
 SocketGroups.search = function (socket, data, callback) {
 	data.options = data.options || {};
@@ -254,13 +232,8 @@
 };
 
 SocketGroups.loadMore = function (socket, data, callback) {
-<<<<<<< HEAD
 	if (!data.sort || !utils.isNumber(data.after) || parseInt(data.after, 10) < 0) {
-		return callback();
-=======
-	if (!data.sort  || !utils.isNumber(data.after) || parseInt(data.after, 10) < 0) {
 		return callback(new Error('[[error:invalid-data]]'));
->>>>>>> 048eb8a3
 	}
 
 	var groupsPerPage = 9;
@@ -286,16 +259,10 @@
 		function (users, next) {
 			next(null, {
 				users: users,
-				nextStart: data.after + 10
+				nextStart: data.after + 10,
 			});
-		}
-<<<<<<< HEAD
-
-		callback(null, { users: users, nextStart: data.after + 10 });
-	});
-=======
-	], callback);
->>>>>>> 048eb8a3
+		},
+	], callback);
 };
 
 SocketGroups.cover = {};
