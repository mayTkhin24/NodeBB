'use strict';

var winston = require('winston');
var fork = require('child_process').fork;
var path = require('path');
var async = require('async');
var fs = require('fs');
var mkdirp = require('mkdirp');
var rimraf = require('rimraf');
var uglifyjs = require('uglify-js');

var file = require('../file');
var plugins = require('../plugins');

var minifierPath = path.join(__dirname, 'minifier.js');

module.exports = function (Meta) {
	Meta.js = {
		target: {},
		scripts: {
			base: [
				'node_modules/jquery/dist/jquery.js',
				'node_modules/socket.io-client/dist/socket.io.js',
				'public/vendor/jquery/timeago/jquery.timeago.js',
				'public/vendor/jquery/js/jquery.form.min.js',
				'public/vendor/visibility/visibility.min.js',
				'node_modules/bootstrap/dist/js/bootstrap.js',
				'public/vendor/jquery/bootstrap-tagsinput/bootstrap-tagsinput.min.js',
				'public/vendor/jquery/textcomplete/jquery.textcomplete.js',
				'public/vendor/requirejs/require.js',
				'public/src/require-config.js',
				'public/vendor/bootbox/bootbox.js',
				'public/vendor/bootbox/wrapper.js',
				'public/vendor/tinycon/tinycon.js',
				'public/vendor/xregexp/xregexp.js',
				'public/vendor/xregexp/unicode/unicode-base.js',
				'node_modules/templates.js/lib/templates.js',
				'public/src/utils.js',
				'public/src/sockets.js',
				'public/src/app.js',
				'public/src/ajaxify.js',
				'public/src/overrides.js',
				'public/src/widgets.js',
				'node_modules/promise-polyfill/promise.js',
			],

			// files listed below are only available client-side, or are bundled in to reduce # of network requests on cold load
			rjs: [
				'public/src/client/footer.js',
				'public/src/client/chats.js',
				'public/src/client/infinitescroll.js',
				'public/src/client/pagination.js',
				'public/src/client/recent.js',
				'public/src/client/unread.js',
				'public/src/client/topic.js',
				'public/src/client/topic/events.js',
				'public/src/client/topic/fork.js',
				'public/src/client/topic/move.js',
				'public/src/client/topic/posts.js',
				'public/src/client/topic/images.js',
				'public/src/client/topic/postTools.js',
				'public/src/client/topic/threadTools.js',
				'public/src/client/categories.js',
				'public/src/client/category.js',
				'public/src/client/category/tools.js',

				'public/src/modules/translator.js',
				'public/src/modules/notifications.js',
				'public/src/modules/chat.js',
				'public/src/modules/components.js',
				'public/src/modules/sort.js',
				'public/src/modules/navigator.js',
				'public/src/modules/topicSelect.js',
				'public/src/modules/share.js',
				'public/src/modules/search.js',
				'public/src/modules/alerts.js',
				'public/src/modules/taskbar.js',
				'public/src/modules/helpers.js',
				'public/src/modules/string.js',
<<<<<<< HEAD
				'public/src/modules/flags.js',
=======
				'public/src/modules/storage.js',
>>>>>>> 27b362fa
			],

			// modules listed below are built (/src/modules) so they can be defined anonymously
			modules: {
				'Chart.js': 'node_modules/chart.js/dist/Chart.min.js',
				'mousetrap.js': 'node_modules/mousetrap/mousetrap.min.js',
				'cropper.js': 'node_modules/cropperjs/dist/cropper.min.js',
				'jqueryui.js': 'public/vendor/jquery/js/jquery-ui.js',
				'zxcvbn.js': 'node_modules/zxcvbn/dist/zxcvbn.js',
				ace: 'node_modules/ace-builds/src-min',
			},
		},
	};

	function minifyModules(modules, callback) {
		async.eachLimit(modules, 500, function (mod, next) {
			var srcPath = mod.srcPath;
			var destPath = mod.destPath;
			var minified;

			async.parallel([
				function (cb) {
					mkdirp(path.dirname(destPath), cb);
				},
				function (cb) {
					fs.readFile(srcPath, function (err, buffer) {
						if (err) {
							return cb(err);
						}

						if (srcPath.endsWith('.min.js') || path.dirname(srcPath).endsWith('min')) {
							minified = { code: buffer.toString() };
							return cb();
						}

						try {
							minified = uglifyjs.minify(buffer.toString(), {
								fromString: true,
								compress: false,
							});
						} catch (e) {
							return cb(e);
						}

						cb();
					});
				},
			], function (err) {
				if (err) {
					return next(err);
				}

				fs.writeFile(destPath, minified.code, next);
			});
		}, callback);
	}

	function linkModules(callback) {
		var modules = Meta.js.scripts.modules;

		async.eachLimit(Object.keys(modules), 1000, function (relPath, next) {
			var srcPath = path.join(__dirname, '../../', modules[relPath]);
			var destPath = path.join(__dirname, '../../build/public/src/modules', relPath);

			async.parallel({
				dir: function (cb) {
					mkdirp(path.dirname(destPath), function (err) {
						cb(err);
					});
				},
				stats: function (cb) {
					fs.stat(srcPath, cb);
				},
			}, function (err, res) {
				if (err) {
					return next(err);
				}
				if (res.stats.isDirectory()) {
					return file.linkDirs(srcPath, destPath, next);
				}

				file.link(srcPath, destPath, next);
			});
		}, callback);
	}

	var moduleDirs = ['modules', 'admin', 'client'];

	function getModuleList(callback) {
		var modules = Object.keys(Meta.js.scripts.modules).map(function (relPath) {
			return {
				srcPath: path.join(__dirname, '../../', Meta.js.scripts.modules[relPath]),
				destPath: path.join(__dirname, '../../build/public/src/modules', relPath),
			};
		});

		var coreDirs = moduleDirs.map(function (dir) {
			return {
				srcPath: path.join(__dirname, '../../public/src', dir),
				destPath: path.join(__dirname, '../../build/public/src', dir),
			};
		});

		modules = modules.concat(coreDirs);

		var moduleFiles = [];
		async.eachLimit(modules, 1000, function (module, next) {
			var srcPath = module.srcPath;
			var destPath = module.destPath;

			fs.stat(srcPath, function (err, stats) {
				if (err) {
					return next(err);
				}
				if (!stats.isDirectory()) {
					moduleFiles.push(module);
					return next();
				}

				file.walk(srcPath, function (err, files) {
					if (err) {
						return next(err);
					}

					var mods = files.filter(function (filePath) {
						return path.extname(filePath) === '.js';
					}).map(function (filePath) {
						return {
							srcPath: path.normalize(filePath),
							destPath: path.join(destPath, path.relative(srcPath, filePath)),
						};
					});

					moduleFiles = moduleFiles.concat(mods);

					next();
				});
			});
		}, function (err) {
			callback(err, moduleFiles);
		});
	}

	function clearModules(callback) {
		var builtPaths = moduleDirs.map(function (p) {
			return path.join(__dirname, '../../build/public/src', p);
		});
		async.each(builtPaths, function (builtPath, next) {
			rimraf(builtPath, next);
		}, function (err) {
			callback(err);
		});
	}

	Meta.js.buildModules = function (callback) {
		async.waterfall([
			clearModules,
			function (next) {
				if (global.env === 'development') {
					return linkModules(callback);
				}

				getModuleList(next);
			},
			function (modules, next) {
				minifyModules(modules, next);
			},
		], callback);
	};

	Meta.js.linkStatics = function (callback) {
		rimraf(path.join(__dirname, '../../build/public/plugins'), function (err) {
			if (err) {
				return callback(err);
			}
			async.eachLimit(Object.keys(plugins.staticDirs), 1000, function (mappedPath, next) {
				var sourceDir = plugins.staticDirs[mappedPath];
				var destDir = path.join(__dirname, '../../build/public/plugins', mappedPath);

				mkdirp(path.dirname(destDir), function (err) {
					if (err) {
						return next(err);
					}

					file.linkDirs(sourceDir, destDir, next);
				});
			}, callback);
		});
	};

	Meta.js.minify = function (target, callback) {
		winston.verbose('[meta/js] Minifying ' + target);

		var forkProcessParams = setupDebugging();
		var minifier = fork(minifierPath, [], forkProcessParams);
		Meta.js.minifierProc = minifier;

		Meta.js.target[target] = {};

		Meta.js.prepare(target, function (err) {
			if (err) {
				return callback(err);
			}
			minifier.send({
				action: 'js',
				minify: global.env !== 'development',
				scripts: Meta.js.target[target].scripts,
			});
		});

		minifier.on('message', function (message) {
			switch (message.type) {
			case 'end':
				Meta.js.target[target].cache = message.minified;
				Meta.js.target[target].map = message.sourceMap;
				winston.verbose('[meta/js] ' + target + ' minification complete');
				minifier.kill();

				Meta.js.commitToFile(target, callback);
				break;
			case 'error':
				winston.error('[meta/js] Could not compile ' + target + ': ' + message.message);
				minifier.kill();

				callback(new Error(message.message));
				break;
			}
		});
	};

	Meta.js.prepare = function (target, callback) {
		var pluginsScripts = [];

		var pluginDirectories = [];

		pluginsScripts = plugins[target === 'nodebb.min.js' ? 'clientScripts' : 'acpScripts'].filter(function (path) {
			if (path.endsWith('.js')) {
				return true;
			}

			pluginDirectories.push(path);
			return false;
		});

		async.each(pluginDirectories, function (directory, next) {
			file.walk(directory, function (err, scripts) {
				pluginsScripts = pluginsScripts.concat(scripts);
				next(err);
			});
		}, function (err) {
			if (err) {
				return callback(err);
			}

			var basePath = path.resolve(__dirname, '../..');

			Meta.js.target[target].scripts = Meta.js.scripts.base.concat(pluginsScripts);

			if (target === 'nodebb.min.js') {
				Meta.js.target[target].scripts = Meta.js.target[target].scripts.concat(Meta.js.scripts.rjs);
			}

			Meta.js.target[target].scripts = Meta.js.target[target].scripts.map(function (script) {
				return path.resolve(basePath, script).replace(/\\/g, '/');
			});

			callback();
		});
	};

	Meta.js.killMinifier = function () {
		if (Meta.js.minifierProc) {
			Meta.js.minifierProc.kill('SIGTERM');
		}
	};

	Meta.js.commitToFile = function (target, callback) {
		fs.writeFile(path.join(__dirname, '../../build/public', target), Meta.js.target[target].cache, function (err) {
			callback(err);
		});
	};

	function setupDebugging() {
		/**
		 * Check if the parent process is running with the debug option --debug (or --debug-brk)
		 */
		var forkProcessParams = {};
		if (global.v8debug || parseInt(process.execArgv.indexOf('--debug'), 10) !== -1) {
			/**
			 * use the line below if you want to debug minifier.js script too (or even --debug-brk option, but
			 * you'll have to setup your debugger and connect to the forked process)
			 */
			// forkProcessParams = {execArgv: ['--debug=' + (global.process.debugPort + 1), '--nolazy']};

			/**
			 * otherwise, just clean up --debug/--debug-brk options which are set up by default from the parent one
			 */
			forkProcessParams = {
				execArgv: [],
			};
		}

		return forkProcessParams;
	}
};<|MERGE_RESOLUTION|>--- conflicted
+++ resolved
@@ -77,11 +77,8 @@
 				'public/src/modules/taskbar.js',
 				'public/src/modules/helpers.js',
 				'public/src/modules/string.js',
-<<<<<<< HEAD
 				'public/src/modules/flags.js',
-=======
 				'public/src/modules/storage.js',
->>>>>>> 27b362fa
 			],
 
 			// modules listed below are built (/src/modules) so they can be defined anonymously
