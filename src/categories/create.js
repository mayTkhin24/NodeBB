--- conflicted
+++ resolved
@@ -13,29 +13,17 @@
 				return callback(err);
 			}
 
-<<<<<<< HEAD
-			var slug = data.slug ? cid + '/' + data.slug : cid + '/' + utils.slugify(data.name),
-				order = data.order || cid;	// If no order provided, place it at the end
-=======
 			var slug = cid + '/' + utils.slugify(data.name),
 				order = data.order || cid,	// If no order provided, place it at the end
 				colours = Categories.assignColours();
->>>>>>> fd5f0045
 
 			var category = {
 				cid: cid,
 				name: data.name,
-<<<<<<< HEAD
 				description: ( data.description ? data.description : '' ),
 				icon: ( data.icon ? data.icon : '' ),
-				bgColor: data.bgColor,
+				bgColor: data.bgColor || colours[0],
 				color: ( data.color ? data.color : '' ),
-=======
-				description: data.description,
-				icon: data.icon,
-				bgColor: data.bgColor || colours[0],
-				color: data.color || colours[1],
->>>>>>> fd5f0045
 				slug: slug,
 				parentCid: ( data.parentCid ? data.parentCid : 0 ),
 				topic_count: 0,
