--- conflicted
+++ resolved
@@ -6,7 +6,6 @@
 var nconf = require('nconf');
 var validator = require('validator');
 var winston = require('winston');
-var mime = require('mime');
 
 var meta = require('../meta');
 var file = require('../file');
@@ -59,14 +58,10 @@
 				return next(new Error('[[error:no-privileges]]'));
 			}
 			if (plugins.hasListeners('filter:uploadImage')) {
-<<<<<<< HEAD
-				return plugins.fireHook('filter:uploadImage', { image: uploadedFile, uid: req.uid }, callback);
-=======
 				return plugins.fireHook('filter:uploadImage', {
 					image: uploadedFile,
-					uid: req.uid
+					uid: req.uid,
 				}, callback);
->>>>>>> 1b43faba
 			}
 			file.isFileTypeAllowed(uploadedFile.path, next);
 		},
@@ -162,14 +157,10 @@
 				}
 
 				if (plugins.hasListeners('filter:uploadImage')) {
-<<<<<<< HEAD
-					return plugins.fireHook('filter:uploadImage', { image: uploadedFile, uid: req.uid }, next);
-=======
 					return plugins.fireHook('filter:uploadImage', {
 						image: uploadedFile,
-						uid: req.uid
+						uid: req.uid,
 					}, next);
->>>>>>> 1b43faba
 				}
 
 				uploadFile(req.uid, uploadedFile, next);
@@ -180,25 +171,17 @@
 
 uploadsController.uploadGroupCover = function (uid, uploadedFile, callback) {
 	if (plugins.hasListeners('filter:uploadImage')) {
-<<<<<<< HEAD
-		return plugins.fireHook('filter:uploadImage', { image: uploadedFile, uid: uid }, callback);
-	}
-
-	if (plugins.hasListeners('filter:uploadFile')) {
-		return plugins.fireHook('filter:uploadFile', { file: uploadedFile, uid: uid }, callback);
-=======
 		return plugins.fireHook('filter:uploadImage', {
 			image: uploadedFile,
-			uid: uid
+			uid: uid,
 		}, callback);
 	}
 
 	if (plugins.hasListeners('filter:uploadFile')) {
 		return plugins.fireHook('filter:uploadFile', {
 			file: uploadedFile,
-			uid: uid
+			uid: uid,
 		}, callback);
->>>>>>> 1b43faba
 	}
 
 	file.isFileTypeAllowed(uploadedFile.path, function (err) {
@@ -211,14 +194,10 @@
 
 function uploadFile(uid, uploadedFile, callback) {
 	if (plugins.hasListeners('filter:uploadFile')) {
-<<<<<<< HEAD
-		return plugins.fireHook('filter:uploadFile', { file: uploadedFile, uid: uid }, callback);
-=======
 		return plugins.fireHook('filter:uploadFile', {
 			file: uploadedFile,
-			uid: uid
+			uid: uid,
 		}, callback);
->>>>>>> 1b43faba
 	}
 
 	if (!uploadedFile) {
@@ -273,8 +252,4 @@
 	});
 }
 
-<<<<<<< HEAD
-
-=======
->>>>>>> 1b43faba
 module.exports = uploadsController;