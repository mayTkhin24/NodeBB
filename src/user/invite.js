
'use strict';

var async = require('async');
var nconf = require('nconf');

var db = require('./../database');
var meta = require('../meta');
var emailer = require('../emailer');
var translator = require('../../public/src/modules/translator');
var utils = require('../../public/src/utils');


module.exports = function (User) {
	User.getInvites = function (uid, callback) {
		db.getSetMembers('invitation:uid:' + uid, callback);
	};

	User.getInvitesNumber = function (uid, callback) {
		db.setCount('invitation:uid:' + uid, callback);
	};

	User.getInvitingUsers = function (callback) {
		db.getSetMembers('invitation:uids', callback);
	};

	User.getAllInvites = function (callback) {
		var uids;
		async.waterfall([
			User.getInvitingUsers,
			function (_uids, next) {
				uids = _uids;
				async.map(uids, User.getInvites, next);
			},
			function (invitations, next) {
				invitations = invitations.map(function (invites, index) {
					return {
						uid: uids[index],
						invitations: invites,
					};
				});
				next(null, invitations);
			},
		], callback);
	};

	User.sendInvitationEmail = function (uid, email, callback) {
		callback = callback || function () {};

		var token = utils.generateUUID();
		var registerLink = nconf.get('url') + '/register?token=' + token + '&email=' + encodeURIComponent(email);

		var oneDay = 86400000;

		async.waterfall([
			function (next) {
				User.getUidByEmail(email, next);
			},
			function (exists, next) {
				if (exists) {
					return next(new Error('[[error:email-taken]]'));
				}

				async.parallel([
					function (next) {
						db.setAdd('invitation:uid:' + uid, email, next);
					},
					function (next) {
						db.setAdd('invitation:uids', uid, next);
					},
				], function (err) {
					next(err);
				});
			},
			function (next) {
				db.set('invitation:email:' + email, token, next);
			},
			function (next) {
				db.pexpireAt('invitation:email:' + email, Date.now() + oneDay, next);
			},
			function (next) {
				User.getUserField(uid, 'username', next);
			},
			function (username, next) {
				var title = meta.config.title || meta.config.browserTitle || 'NodeBB';
				translator.translate('[[email:invite, ' + title + ']]', meta.config.defaultLang, function (subject) {
					var data = {
						site_title: title,
						registerLink: registerLink,
						subject: subject,
						username: username,
						template: 'invitation',
					};

					emailer.sendToEmail('invitation', email, meta.config.defaultLang, data, next);
				});
			},
		], callback);
	};

	User.verifyInvitation = function (query, callback) {
		if (!query.token || !query.email) {
			return callback(new Error('[[error:invalid-data]]'));
		}

		async.waterfall([
			function (next) {
				db.get('invitation:email:' + query.email, next);
			},
			function (token, next) {
				if (!token || token !== query.token) {
					return next(new Error('[[error:invalid-token]]'));
				}

				next();
			},
		], callback);
	};

	User.deleteInvitation = function (invitedBy, email, callback) {
		callback = callback || function () {};
		async.waterfall([
			function getInvitedByUid(next) {
				User.getUidByUsername(invitedBy, next);
			},
			function deleteRegistries(invitedByUid, next) {
				if (!invitedByUid) {
					return next(new Error('[[error:invalid-username]]'));
				}
				async.parallel([
					function (next) {
						deleteFromReferenceList(invitedByUid, email, next);
					},
<<<<<<< HEAD
					function deleteInviteKey(next) {
						db.delete('invitation:email:' + email, next);
					},
=======
					function (next) {
						db.delete('invitation:email:' + email, next);
					}
>>>>>>> cfc8884c
				], function (err) {
					next(err);
				});
			},
		], callback);
	};

	User.deleteInvitationKey = function (email, callback) {
		callback = callback || function () {};

		async.waterfall([
			function (next) {
				User.getInvitingUsers(next);
			},
			function (uids, next) {
				async.each(uids, function (uid, next) {
					deleteFromReferenceList(uid, email, next);
				}, next);
			},
			function (next) {
				db.delete('invitation:email:' + email, next);
			}
		], callback);
	};
<<<<<<< HEAD
=======

	function deleteFromReferenceList(uid, email, callback) {
		async.waterfall([
			function (next) {
				db.setRemove('invitation:uid:' + uid, email, next);
			},
			function (next) {
				db.setCount('invitation:uid:' + uid, next);
			},
			function (count, next) {
				if (count === 0) {
					return db.setRemove('invitation:uids', uid, next);
				}
				setImmediate(next);
			}
		], callback);
	}

>>>>>>> cfc8884c
};<|MERGE_RESOLUTION|>--- conflicted
+++ resolved
@@ -131,15 +131,9 @@
 					function (next) {
 						deleteFromReferenceList(invitedByUid, email, next);
 					},
-<<<<<<< HEAD
-					function deleteInviteKey(next) {
+					function (next) {
 						db.delete('invitation:email:' + email, next);
 					},
-=======
-					function (next) {
-						db.delete('invitation:email:' + email, next);
-					}
->>>>>>> cfc8884c
 				], function (err) {
 					next(err);
 				});
@@ -161,11 +155,9 @@
 			},
 			function (next) {
 				db.delete('invitation:email:' + email, next);
-			}
+			},
 		], callback);
 	};
-<<<<<<< HEAD
-=======
 
 	function deleteFromReferenceList(uid, email, callback) {
 		async.waterfall([
@@ -180,9 +172,7 @@
 					return db.setRemove('invitation:uids', uid, next);
 				}
 				setImmediate(next);
-			}
+			},
 		], callback);
 	}
-
->>>>>>> cfc8884c
 };